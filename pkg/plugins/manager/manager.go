--- conflicted
+++ resolved
@@ -21,11 +21,7 @@
 	"github.com/grafana/grafana/pkg/models"
 	"github.com/grafana/grafana/pkg/plugins"
 	"github.com/grafana/grafana/pkg/plugins/backendplugin"
-<<<<<<< HEAD
-=======
 	"github.com/grafana/grafana/pkg/plugins/manager/installer"
-	"github.com/grafana/grafana/pkg/registry"
->>>>>>> 59e8ba67
 	"github.com/grafana/grafana/pkg/services/sqlstore"
 	"github.com/grafana/grafana/pkg/setting"
 	"github.com/grafana/grafana/pkg/util"
@@ -55,16 +51,10 @@
 }
 
 type PluginManager struct {
-<<<<<<< HEAD
 	BackendPluginManager backendplugin.Manager
 	Cfg                  *setting.Cfg
 	SQLStore             *sqlstore.SQLStore
-=======
-	BackendPluginManager backendplugin.Manager `inject:""`
-	Cfg                  *setting.Cfg          `inject:""`
-	SQLStore             *sqlstore.SQLStore    `inject:""`
 	pluginInstaller      plugins.PluginInstaller
->>>>>>> 59e8ba67
 	log                  log.Logger
 	scanningErrors       []error
 
@@ -104,11 +94,7 @@
 
 func (pm *PluginManager) Init() error {
 	plog = log.New("plugins")
-<<<<<<< HEAD
-=======
-	pm.pluginScanningErrors = map[string]plugins.PluginError{}
 	pm.pluginInstaller = installer.New(false, pm.Cfg.BuildVersion, installerLog)
->>>>>>> 59e8ba67
 
 	pm.log.Info("Starting plugin search")
 
