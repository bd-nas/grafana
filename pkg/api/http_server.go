package api

import (
	"context"
	"crypto/tls"
	"errors"
	"fmt"
	"net"
	"net/http"
	"os"
	"path"
	"path/filepath"
	"strings"
	"sync"

	"github.com/grafana/grafana/pkg/api/routing"
	httpstatic "github.com/grafana/grafana/pkg/api/static"
	"github.com/grafana/grafana/pkg/bus"
	"github.com/grafana/grafana/pkg/components/simplejson"
	"github.com/grafana/grafana/pkg/infra/localcache"
	"github.com/grafana/grafana/pkg/infra/log"
	"github.com/grafana/grafana/pkg/infra/remotecache"
	"github.com/grafana/grafana/pkg/infra/usagestats"
	"github.com/grafana/grafana/pkg/middleware"
	"github.com/grafana/grafana/pkg/models"
	"github.com/grafana/grafana/pkg/plugins"
	"github.com/grafana/grafana/pkg/plugins/backendplugin"
	_ "github.com/grafana/grafana/pkg/plugins/backendplugin/manager"
	"github.com/grafana/grafana/pkg/plugins/plugincontext"
	"github.com/grafana/grafana/pkg/plugins/plugindashboards"
	"github.com/grafana/grafana/pkg/services/accesscontrol"
	"github.com/grafana/grafana/pkg/services/alerting"
	"github.com/grafana/grafana/pkg/services/contexthandler"
	"github.com/grafana/grafana/pkg/services/datasourceproxy"
	"github.com/grafana/grafana/pkg/services/datasources"
	"github.com/grafana/grafana/pkg/services/hooks"
	"github.com/grafana/grafana/pkg/services/librarypanels"
	"github.com/grafana/grafana/pkg/services/live"
	"github.com/grafana/grafana/pkg/services/live/pushhttp"
	"github.com/grafana/grafana/pkg/services/login"
	"github.com/grafana/grafana/pkg/services/provisioning"
	"github.com/grafana/grafana/pkg/services/quota"
	"github.com/grafana/grafana/pkg/services/rendering"
	"github.com/grafana/grafana/pkg/services/search"
	"github.com/grafana/grafana/pkg/services/shorturls"
	"github.com/grafana/grafana/pkg/services/sqlstore"
	"github.com/grafana/grafana/pkg/setting"
	"github.com/grafana/grafana/pkg/tsdb"
	"github.com/grafana/grafana/pkg/util/errutil"

	"github.com/prometheus/client_golang/prometheus"
	"github.com/prometheus/client_golang/prometheus/promhttp"
	macaron "gopkg.in/macaron.v1"
)

type HTTPServer struct {
	log         log.Logger
	macaron     *macaron.Macaron
	context     context.Context
	httpSrv     *http.Server
	middlewares []macaron.Handler

<<<<<<< HEAD
	UsageStatsService      *usagestats.UsageStatsService
	PluginContextProvider  *plugincontext.Provider `inject:""`
	RouteRegister          routing.RouteRegister
	Bus                    bus.Bus
	RenderService          rendering.Service
	Cfg                    *setting.Cfg
	HooksService           *hooks.HooksService
	CacheService           *localcache.CacheService
	DatasourceCache        datasources.CacheService         `inject:""`
	AuthTokenService       models.UserTokenService          `inject:""`
	QuotaService           *quota.QuotaService              `inject:""`
	RemoteCacheService     *remotecache.RemoteCache         `inject:""`
	ProvisioningService    provisioning.ProvisioningService `inject:""`
	Login                  login.Service                    `inject:""`
	License                models.Licensing
	AccessControl          accesscontrol.AccessControl `inject:""`
	BackendPluginManager   backendplugin.Manager
=======
	PluginContextProvider  *plugincontext.Provider                 `inject:""`
	RouteRegister          routing.RouteRegister                   `inject:""`
	Bus                    bus.Bus                                 `inject:""`
	RenderService          rendering.Service                       `inject:""`
	Cfg                    *setting.Cfg                            `inject:""`
	SettingsProvider       setting.Provider                        `inject:""`
	HooksService           *hooks.HooksService                     `inject:""`
	CacheService           *localcache.CacheService                `inject:""`
	DatasourceCache        datasources.CacheService                `inject:""`
	AuthTokenService       models.UserTokenService                 `inject:""`
	QuotaService           *quota.QuotaService                     `inject:""`
	RemoteCacheService     *remotecache.RemoteCache                `inject:""`
	ProvisioningService    provisioning.ProvisioningService        `inject:""`
	Login                  login.Service                           `inject:""`
	License                models.Licensing                        `inject:""`
	AccessControl          accesscontrol.AccessControl             `inject:""`
	BackendPluginManager   backendplugin.Manager                   `inject:""`
>>>>>>> 1336a57e
	DataProxy              *datasourceproxy.DatasourceProxyService `inject:""`
	PluginRequestValidator models.PluginRequestValidator
	PluginManager          plugins.Manager
	SearchService          *search.SearchService          `inject:""`
	ShortURLService        *shorturls.ShortURLService     `inject:""`
	Live                   *live.GrafanaLive              `inject:""`
	LivePushGateway        *pushhttp.Gateway              `inject:""`
	ContextHandler         *contexthandler.ContextHandler `inject:""`
	SQLStore               *sqlstore.SQLStore
	LibraryPanelService    *librarypanels.LibraryPanelService `inject:""`
	DataService            *tsdb.Service
	PluginDashboardService *plugindashboards.Service `inject:""`
	AlertEngine            *alerting.AlertEngine
	Listener               net.Listener
}

type ServerOptions struct {
	Listener net.Listener
}

func ProvideHTTPServer(opts ServerOptions, cfg *setting.Cfg, routeRegister routing.RouteRegister, bus bus.Bus,
	renderService rendering.Service, licensing models.Licensing, hooksService *hooks.HooksService,
	cacheService *localcache.CacheService, sqlStore *sqlstore.SQLStore,
	dataService *tsdb.Service, alertEngine *alerting.AlertEngine,
	usageStatsService *usagestats.UsageStatsService, pluginRequestValidator models.PluginRequestValidator,
	pluginManager plugins.Manager, backendPM backendplugin.Manager) *HTTPServer {
	macaron.Env = cfg.Env
	m := macaron.New()
	// automatically set HEAD for every GET
	m.SetAutoHead(true)

	hs := &HTTPServer{
		Cfg:                    cfg,
		RouteRegister:          routeRegister,
		Bus:                    bus,
		RenderService:          renderService,
		License:                licensing,
		HooksService:           hooksService,
		CacheService:           cacheService,
		SQLStore:               sqlStore,
		DataService:            dataService,
		AlertEngine:            alertEngine,
		UsageStatsService:      usageStatsService,
		PluginRequestValidator: pluginRequestValidator,
		PluginManager:          pluginManager,
		BackendPluginManager:   backendPM,
		log:                    log.New("http.server"),
		macaron:                m,
		Listener:               opts.Listener,
	}
	if hs.Listener != nil {
		hs.log.Debug("Using provided listener")
	}
	hs.registerRoutes()

	return hs
}

func (hs *HTTPServer) Init() error {
	return nil
}

func (hs *HTTPServer) AddMiddleware(middleware macaron.Handler) {
	hs.middlewares = append(hs.middlewares, middleware)
}

func (hs *HTTPServer) Run(ctx context.Context) error {
	hs.context = ctx

	hs.applyRoutes()

	// Remove any square brackets enclosing IPv6 addresses, a format we support for backwards compatibility
	host := strings.TrimSuffix(strings.TrimPrefix(hs.Cfg.HTTPAddr, "["), "]")
	hs.httpSrv = &http.Server{
		Addr:        net.JoinHostPort(host, hs.Cfg.HTTPPort),
		Handler:     hs.macaron,
		ReadTimeout: hs.Cfg.ReadTimeout,
	}
	switch hs.Cfg.Protocol {
	case setting.HTTP2Scheme:
		if err := hs.configureHttp2(); err != nil {
			return err
		}
	case setting.HTTPSScheme:
		if err := hs.configureHttps(); err != nil {
			return err
		}
	default:
	}

	listener, err := hs.getListener()
	if err != nil {
		return err
	}

	hs.log.Info("HTTP Server Listen", "address", listener.Addr().String(), "protocol",
		hs.Cfg.Protocol, "subUrl", hs.Cfg.AppSubURL, "socket", hs.Cfg.SocketPath)

	var wg sync.WaitGroup
	wg.Add(1)

	// handle http shutdown on server context done
	go func() {
		defer wg.Done()

		<-ctx.Done()
		if err := hs.httpSrv.Shutdown(context.Background()); err != nil {
			hs.log.Error("Failed to shutdown server", "error", err)
		}
	}()

	switch hs.Cfg.Protocol {
	case setting.HTTPScheme, setting.SocketScheme:
		if err := hs.httpSrv.Serve(listener); err != nil {
			if errors.Is(err, http.ErrServerClosed) {
				hs.log.Debug("server was shutdown gracefully")
				return nil
			}
			return err
		}
	case setting.HTTP2Scheme, setting.HTTPSScheme:
		if err := hs.httpSrv.ServeTLS(listener, hs.Cfg.CertFile, hs.Cfg.KeyFile); err != nil {
			if errors.Is(err, http.ErrServerClosed) {
				hs.log.Debug("server was shutdown gracefully")
				return nil
			}
			return err
		}
	default:
		panic(fmt.Sprintf("Unhandled protocol %q", hs.Cfg.Protocol))
	}

	wg.Wait()

	return nil
}

func (hs *HTTPServer) getListener() (net.Listener, error) {
	if hs.Listener != nil {
		return hs.Listener, nil
	}

	switch hs.Cfg.Protocol {
	case setting.HTTPScheme, setting.HTTPSScheme, setting.HTTP2Scheme:
		listener, err := net.Listen("tcp", hs.httpSrv.Addr)
		if err != nil {
			return nil, errutil.Wrapf(err, "failed to open listener on address %s", hs.httpSrv.Addr)
		}
		return listener, nil
	case setting.SocketScheme:
		listener, err := net.ListenUnix("unix", &net.UnixAddr{Name: hs.Cfg.SocketPath, Net: "unix"})
		if err != nil {
			return nil, errutil.Wrapf(err, "failed to open listener for socket %s", hs.Cfg.SocketPath)
		}

		// Make socket writable by group
		// nolint:gosec
		if err := os.Chmod(hs.Cfg.SocketPath, 0660); err != nil {
			return nil, errutil.Wrapf(err, "failed to change socket permissions")
		}

		return listener, nil
	default:
		hs.log.Error("Invalid protocol", "protocol", hs.Cfg.Protocol)
		return nil, fmt.Errorf("invalid protocol %q", hs.Cfg.Protocol)
	}
}

func (hs *HTTPServer) configureHttps() error {
	if hs.Cfg.CertFile == "" {
		return fmt.Errorf("cert_file cannot be empty when using HTTPS")
	}

	if hs.Cfg.KeyFile == "" {
		return fmt.Errorf("cert_key cannot be empty when using HTTPS")
	}

	if _, err := os.Stat(hs.Cfg.CertFile); os.IsNotExist(err) {
		return fmt.Errorf(`cannot find SSL cert_file at %q`, hs.Cfg.CertFile)
	}

	if _, err := os.Stat(hs.Cfg.KeyFile); os.IsNotExist(err) {
		return fmt.Errorf(`cannot find SSL key_file at %q`, hs.Cfg.KeyFile)
	}

	tlsCfg := &tls.Config{
		MinVersion:               tls.VersionTLS12,
		PreferServerCipherSuites: true,
		CipherSuites: []uint16{
			tls.TLS_ECDHE_ECDSA_WITH_AES_128_GCM_SHA256,
			tls.TLS_ECDHE_RSA_WITH_AES_128_GCM_SHA256,
			tls.TLS_ECDHE_ECDSA_WITH_AES_256_GCM_SHA384,
			tls.TLS_ECDHE_RSA_WITH_AES_256_GCM_SHA384,
			tls.TLS_ECDHE_RSA_WITH_AES_128_CBC_SHA,
			tls.TLS_ECDHE_ECDSA_WITH_AES_256_CBC_SHA,
			tls.TLS_ECDHE_RSA_WITH_AES_256_CBC_SHA,
			tls.TLS_RSA_WITH_AES_128_GCM_SHA256,
			tls.TLS_RSA_WITH_AES_256_GCM_SHA384,
			tls.TLS_RSA_WITH_AES_128_CBC_SHA,
			tls.TLS_RSA_WITH_AES_256_CBC_SHA,
		},
	}

	hs.httpSrv.TLSConfig = tlsCfg
	hs.httpSrv.TLSNextProto = make(map[string]func(*http.Server, *tls.Conn, http.Handler))

	return nil
}

func (hs *HTTPServer) configureHttp2() error {
	if hs.Cfg.CertFile == "" {
		return fmt.Errorf("cert_file cannot be empty when using HTTP2")
	}

	if hs.Cfg.KeyFile == "" {
		return fmt.Errorf("cert_key cannot be empty when using HTTP2")
	}

	if _, err := os.Stat(hs.Cfg.CertFile); os.IsNotExist(err) {
		return fmt.Errorf(`cannot find SSL cert_file at %q`, hs.Cfg.CertFile)
	}

	if _, err := os.Stat(hs.Cfg.KeyFile); os.IsNotExist(err) {
		return fmt.Errorf(`cannot find SSL key_file at %q`, hs.Cfg.KeyFile)
	}

	tlsCfg := &tls.Config{
		MinVersion:               tls.VersionTLS12,
		PreferServerCipherSuites: true,
		CipherSuites: []uint16{
			tls.TLS_CHACHA20_POLY1305_SHA256,
			tls.TLS_AES_128_GCM_SHA256,
			tls.TLS_AES_256_GCM_SHA384,
			tls.TLS_ECDHE_ECDSA_WITH_AES_128_GCM_SHA256,
			tls.TLS_ECDHE_RSA_WITH_AES_128_GCM_SHA256,
			tls.TLS_ECDHE_ECDSA_WITH_AES_256_GCM_SHA384,
			tls.TLS_ECDHE_RSA_WITH_AES_256_GCM_SHA384,
			tls.TLS_ECDHE_ECDSA_WITH_CHACHA20_POLY1305,
			tls.TLS_ECDHE_RSA_WITH_CHACHA20_POLY1305,
		},
		NextProtos: []string{"h2", "http/1.1"},
	}

	hs.httpSrv.TLSConfig = tlsCfg

	return nil
}

func (hs *HTTPServer) applyRoutes() {
	// start with middlewares & static routes
	hs.addMiddlewaresAndStaticRoutes()
	// then add view routes & api routes
	hs.RouteRegister.Register(hs.macaron)
	// then custom app proxy routes
	hs.initAppPluginRoutes(hs.macaron)
	// lastly not found route
	hs.macaron.NotFound(middleware.ReqSignedIn, hs.NotFoundHandler)
}

func (hs *HTTPServer) addMiddlewaresAndStaticRoutes() {
	m := hs.macaron

	m.Use(middleware.RequestTracing())

	m.Use(middleware.Logger(hs.Cfg))

	if hs.Cfg.EnableGzip {
		m.Use(middleware.Gziper())
	}

	m.Use(middleware.Recovery(hs.Cfg))

	hs.mapStatic(m, hs.Cfg.StaticRootPath, "build", "public/build")
	hs.mapStatic(m, hs.Cfg.StaticRootPath, "", "public")
	hs.mapStatic(m, hs.Cfg.StaticRootPath, "robots.txt", "robots.txt")

	if hs.Cfg.ImageUploadProvider == "local" {
		hs.mapStatic(m, hs.Cfg.ImagesDir, "", "/public/img/attachments")
	}

	m.Use(middleware.AddDefaultResponseHeaders(hs.Cfg))

	if hs.Cfg.ServeFromSubPath && hs.Cfg.AppSubURL != "" {
		m.SetURLPrefix(hs.Cfg.AppSubURL)
	}

	m.Use(macaron.Renderer(macaron.RenderOptions{
		Directory:  filepath.Join(hs.Cfg.StaticRootPath, "views"),
		IndentJSON: macaron.Env != macaron.PROD,
		Delims:     macaron.Delims{Left: "[[", Right: "]]"},
	}))

	// These endpoints are used for monitoring the Grafana instance
	// and should not be redirected or rejected.
	m.Use(hs.healthzHandler)
	m.Use(hs.apiHealthHandler)
	m.Use(hs.metricsEndpoint)

	m.Use(hs.ContextHandler.Middleware)
	m.Use(middleware.OrgRedirect(hs.Cfg))

	// needs to be after context handler
	if hs.Cfg.EnforceDomain {
		m.Use(middleware.ValidateHostHeader(hs.Cfg))
	}

	m.Use(middleware.HandleNoCacheHeader)
	m.Use(middleware.AddCSPHeader(hs.Cfg, hs.log))

	for _, mw := range hs.middlewares {
		m.Use(mw)
	}
}

func (hs *HTTPServer) metricsEndpoint(ctx *macaron.Context) {
	if !hs.Cfg.MetricsEndpointEnabled {
		return
	}

	if ctx.Req.Method != http.MethodGet || ctx.Req.URL.Path != "/metrics" {
		return
	}

	if hs.metricsEndpointBasicAuthEnabled() && !BasicAuthenticatedRequest(ctx.Req, hs.Cfg.MetricsEndpointBasicAuthUsername, hs.Cfg.MetricsEndpointBasicAuthPassword) {
		ctx.Resp.WriteHeader(http.StatusUnauthorized)
		return
	}

	promhttp.
		HandlerFor(prometheus.DefaultGatherer, promhttp.HandlerOpts{EnableOpenMetrics: true}).
		ServeHTTP(ctx.Resp, ctx.Req.Request)
}

// healthzHandler always return 200 - Ok if Grafana's web server is running
func (hs *HTTPServer) healthzHandler(ctx *macaron.Context) {
	notHeadOrGet := ctx.Req.Method != http.MethodGet && ctx.Req.Method != http.MethodHead
	if notHeadOrGet || ctx.Req.URL.Path != "/healthz" {
		return
	}

	ctx.WriteHeader(200)
	_, err := ctx.Resp.Write([]byte("Ok"))
	if err != nil {
		hs.log.Error("could not write to response", "err", err)
	}
}

// apiHealthHandler will return ok if Grafana's web server is running and it
// can access the database. If the database cannot be accessed it will return
// http status code 503.
func (hs *HTTPServer) apiHealthHandler(ctx *macaron.Context) {
	notHeadOrGet := ctx.Req.Method != http.MethodGet && ctx.Req.Method != http.MethodHead
	if notHeadOrGet || ctx.Req.URL.Path != "/api/health" {
		return
	}

	data := simplejson.New()
	data.Set("database", "ok")
	if !hs.Cfg.AnonymousHideVersion {
		data.Set("version", hs.Cfg.BuildVersion)
		data.Set("commit", hs.Cfg.BuildCommit)
	}

	if !hs.databaseHealthy() {
		data.Set("database", "failing")
		ctx.Resp.Header().Set("Content-Type", "application/json; charset=UTF-8")
		ctx.Resp.WriteHeader(503)
	} else {
		ctx.Resp.Header().Set("Content-Type", "application/json; charset=UTF-8")
		ctx.Resp.WriteHeader(200)
	}

	dataBytes, err := data.EncodePretty()
	if err != nil {
		hs.log.Error("Failed to encode data", "err", err)
		return
	}

	if _, err := ctx.Resp.Write(dataBytes); err != nil {
		hs.log.Error("Failed to write to response", "err", err)
	}
}

func (hs *HTTPServer) mapStatic(m *macaron.Macaron, rootDir string, dir string, prefix string) {
	headers := func(c *macaron.Context) {
		c.Resp.Header().Set("Cache-Control", "public, max-age=3600")
	}

	if prefix == "public/build" {
		headers = func(c *macaron.Context) {
			c.Resp.Header().Set("Cache-Control", "public, max-age=31536000")
		}
	}

	if hs.Cfg.Env == setting.Dev {
		headers = func(c *macaron.Context) {
			c.Resp.Header().Set("Cache-Control", "max-age=0, must-revalidate, no-cache")
		}
	}

	m.Use(httpstatic.Static(
		path.Join(rootDir, dir),
		httpstatic.StaticOptions{
			SkipLogging: true,
			Prefix:      prefix,
			AddHeaders:  headers,
		},
	))
}

func (hs *HTTPServer) metricsEndpointBasicAuthEnabled() bool {
	return hs.Cfg.MetricsEndpointBasicAuthUsername != "" && hs.Cfg.MetricsEndpointBasicAuthPassword != ""
}<|MERGE_RESOLUTION|>--- conflicted
+++ resolved
@@ -60,13 +60,13 @@
 	httpSrv     *http.Server
 	middlewares []macaron.Handler
 
-<<<<<<< HEAD
 	UsageStatsService      *usagestats.UsageStatsService
 	PluginContextProvider  *plugincontext.Provider `inject:""`
 	RouteRegister          routing.RouteRegister
 	Bus                    bus.Bus
 	RenderService          rendering.Service
 	Cfg                    *setting.Cfg
+	SettingsProvider       setting.Provider `inject:""`
 	HooksService           *hooks.HooksService
 	CacheService           *localcache.CacheService
 	DatasourceCache        datasources.CacheService         `inject:""`
@@ -78,25 +78,6 @@
 	License                models.Licensing
 	AccessControl          accesscontrol.AccessControl `inject:""`
 	BackendPluginManager   backendplugin.Manager
-=======
-	PluginContextProvider  *plugincontext.Provider                 `inject:""`
-	RouteRegister          routing.RouteRegister                   `inject:""`
-	Bus                    bus.Bus                                 `inject:""`
-	RenderService          rendering.Service                       `inject:""`
-	Cfg                    *setting.Cfg                            `inject:""`
-	SettingsProvider       setting.Provider                        `inject:""`
-	HooksService           *hooks.HooksService                     `inject:""`
-	CacheService           *localcache.CacheService                `inject:""`
-	DatasourceCache        datasources.CacheService                `inject:""`
-	AuthTokenService       models.UserTokenService                 `inject:""`
-	QuotaService           *quota.QuotaService                     `inject:""`
-	RemoteCacheService     *remotecache.RemoteCache                `inject:""`
-	ProvisioningService    provisioning.ProvisioningService        `inject:""`
-	Login                  login.Service                           `inject:""`
-	License                models.Licensing                        `inject:""`
-	AccessControl          accesscontrol.AccessControl             `inject:""`
-	BackendPluginManager   backendplugin.Manager                   `inject:""`
->>>>>>> 1336a57e
 	DataProxy              *datasourceproxy.DatasourceProxyService `inject:""`
 	PluginRequestValidator models.PluginRequestValidator
 	PluginManager          plugins.Manager
