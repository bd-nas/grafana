package cleanup

import (
	"context"
	"io/ioutil"
	"os"
	"path"
	"time"

	"github.com/grafana/grafana/pkg/services/shorturls"

	"github.com/grafana/grafana/pkg/bus"
	"github.com/grafana/grafana/pkg/infra/backgroundsvcs"
	"github.com/grafana/grafana/pkg/infra/log"
	"github.com/grafana/grafana/pkg/infra/serverlock"
	"github.com/grafana/grafana/pkg/models"
	"github.com/grafana/grafana/pkg/services/annotations"
	"github.com/grafana/grafana/pkg/setting"
)

<<<<<<< HEAD
func ProvideService(cfg *setting.Cfg, serverLockService *serverlock.ServerLockService,
	shortURLService *shorturls.ShortURLService, backgroundServices *backgroundsvcs.Container) *CleanUpService {
	s := &CleanUpService{
		Cfg:               cfg,
		ServerLockService: serverLockService,
		ShortURLService:   shortURLService,
		log:               log.New("cleanup"),
	}
	backgroundServices.AddBackgroundService(s)
	return s
=======
type CleanUpService struct {
	log               log.Logger
	Cfg               *setting.Cfg                  `inject:""`
	ServerLockService *serverlock.ServerLockService `inject:""`
	ShortURLService   shorturls.Service             `inject:""`
}

func init() {
	registry.RegisterService(&CleanUpService{})
>>>>>>> d92a1f29
}

type CleanUpService struct {
	log               log.Logger
	Cfg               *setting.Cfg
	ServerLockService *serverlock.ServerLockService
	ShortURLService   *shorturls.ShortURLService
}

func (srv *CleanUpService) Run(ctx context.Context) error {
	srv.cleanUpTmpFiles()

	ticker := time.NewTicker(time.Minute * 10)
	for {
		select {
		case <-ticker.C:
			ctxWithTimeout, cancelFn := context.WithTimeout(ctx, time.Minute*9)
			defer cancelFn()

			srv.cleanUpTmpFiles()
			srv.deleteExpiredSnapshots()
			srv.deleteExpiredDashboardVersions()
			srv.cleanUpOldAnnotations(ctxWithTimeout)
			srv.expireOldUserInvites()
			srv.deleteStaleShortURLs()
			err := srv.ServerLockService.LockAndExecute(ctx, "delete old login attempts",
				time.Minute*10, func() {
					srv.deleteOldLoginAttempts()
				})
			if err != nil {
				srv.log.Error("failed to lock and execute cleanup of old login attempts", "error", err)
			}
		case <-ctx.Done():
			return ctx.Err()
		}
	}
}

func (srv *CleanUpService) cleanUpOldAnnotations(ctx context.Context) {
	cleaner := annotations.GetAnnotationCleaner()
	affected, affectedTags, err := cleaner.CleanAnnotations(ctx, srv.Cfg)
	if err != nil {
		srv.log.Error("failed to clean up old annotations", "error", err)
	} else {
		srv.log.Debug("Deleted excess annotations", "annotations affected", affected, "annotation tags affected", affectedTags)
	}
}

func (srv *CleanUpService) cleanUpTmpFiles() {
	folders := []string{
		srv.Cfg.ImagesDir,
		srv.Cfg.CSVsDir,
	}

	for _, f := range folders {
		srv.cleanUpTmpFolder(f)
	}
}

func (srv *CleanUpService) cleanUpTmpFolder(folder string) {
	if _, err := os.Stat(folder); os.IsNotExist(err) {
		return
	}

	files, err := ioutil.ReadDir(folder)
	if err != nil {
		srv.log.Error("Problem reading dir", "folder", folder, "error", err)
		return
	}

	var toDelete []os.FileInfo
	var now = time.Now()

	for _, file := range files {
		if srv.shouldCleanupTempFile(file.ModTime(), now) {
			toDelete = append(toDelete, file)
		}
	}

	for _, file := range toDelete {
		fullPath := path.Join(folder, file.Name())
		err := os.Remove(fullPath)
		if err != nil {
			srv.log.Error("Failed to delete temp file", "file", file.Name(), "error", err)
		}
	}

	srv.log.Debug("Found old rendered file to delete", "folder", folder, "deleted", len(toDelete), "kept", len(files))
}

func (srv *CleanUpService) shouldCleanupTempFile(filemtime time.Time, now time.Time) bool {
	if srv.Cfg.TempDataLifetime == 0 {
		return false
	}

	return filemtime.Add(srv.Cfg.TempDataLifetime).Before(now)
}

func (srv *CleanUpService) deleteExpiredSnapshots() {
	cmd := models.DeleteExpiredSnapshotsCommand{}
	if err := bus.Dispatch(&cmd); err != nil {
		srv.log.Error("Failed to delete expired snapshots", "error", err.Error())
	} else {
		srv.log.Debug("Deleted expired snapshots", "rows affected", cmd.DeletedRows)
	}
}

func (srv *CleanUpService) deleteExpiredDashboardVersions() {
	cmd := models.DeleteExpiredVersionsCommand{}
	if err := bus.Dispatch(&cmd); err != nil {
		srv.log.Error("Failed to delete expired dashboard versions", "error", err.Error())
	} else {
		srv.log.Debug("Deleted old/expired dashboard versions", "rows affected", cmd.DeletedRows)
	}
}

func (srv *CleanUpService) deleteOldLoginAttempts() {
	if srv.Cfg.DisableBruteForceLoginProtection {
		return
	}

	cmd := models.DeleteOldLoginAttemptsCommand{
		OlderThan: time.Now().Add(time.Minute * -10),
	}
	if err := bus.Dispatch(&cmd); err != nil {
		srv.log.Error("Problem deleting expired login attempts", "error", err.Error())
	} else {
		srv.log.Debug("Deleted expired login attempts", "rows affected", cmd.DeletedRows)
	}
}

func (srv *CleanUpService) expireOldUserInvites() {
	maxInviteLifetime := srv.Cfg.UserInviteMaxLifetime

	cmd := models.ExpireTempUsersCommand{
		OlderThan: time.Now().Add(-maxInviteLifetime),
	}
	if err := bus.Dispatch(&cmd); err != nil {
		srv.log.Error("Problem expiring user invites", "error", err.Error())
	} else {
		srv.log.Debug("Expired user invites", "rows affected", cmd.NumExpired)
	}
}

func (srv *CleanUpService) deleteStaleShortURLs() {
	cmd := models.DeleteShortUrlCommand{
		OlderThan: time.Now().Add(-time.Hour * 24 * 7),
	}
	if err := srv.ShortURLService.DeleteStaleShortURLs(context.Background(), &cmd); err != nil {
		srv.log.Error("Problem deleting stale short urls", "error", err.Error())
	} else {
		srv.log.Debug("Deleted short urls", "rows affected", cmd.NumDeleted)
	}
}<|MERGE_RESOLUTION|>--- conflicted
+++ resolved
@@ -18,9 +18,8 @@
 	"github.com/grafana/grafana/pkg/setting"
 )
 
-<<<<<<< HEAD
 func ProvideService(cfg *setting.Cfg, serverLockService *serverlock.ServerLockService,
-	shortURLService *shorturls.ShortURLService, backgroundServices *backgroundsvcs.Container) *CleanUpService {
+	shortURLService shorturls.Service, backgroundServices *backgroundsvcs.Container) *CleanUpService {
 	s := &CleanUpService{
 		Cfg:               cfg,
 		ServerLockService: serverLockService,
@@ -29,24 +28,13 @@
 	}
 	backgroundServices.AddBackgroundService(s)
 	return s
-=======
-type CleanUpService struct {
-	log               log.Logger
-	Cfg               *setting.Cfg                  `inject:""`
-	ServerLockService *serverlock.ServerLockService `inject:""`
-	ShortURLService   shorturls.Service             `inject:""`
-}
-
-func init() {
-	registry.RegisterService(&CleanUpService{})
->>>>>>> d92a1f29
 }
 
 type CleanUpService struct {
 	log               log.Logger
 	Cfg               *setting.Cfg
 	ServerLockService *serverlock.ServerLockService
-	ShortURLService   *shorturls.ShortURLService
+	ShortURLService   shorturls.Service
 }
 
 func (srv *CleanUpService) Run(ctx context.Context) error {
