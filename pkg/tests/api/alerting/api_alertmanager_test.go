package alerting

import (
	"bytes"
	"context"
	"encoding/json"
	"fmt"
	"io/ioutil"
	"net/http"
	"regexp"
	"strings"
	"testing"
	"time"

	"github.com/grafana/grafana/pkg/bus"

	"github.com/prometheus/common/model"
	"github.com/stretchr/testify/assert"
	"github.com/stretchr/testify/require"

	"github.com/grafana/grafana/pkg/components/simplejson"
	"github.com/grafana/grafana/pkg/models"
	apimodels "github.com/grafana/grafana/pkg/services/ngalert/api/tooling/definitions"
	ngmodels "github.com/grafana/grafana/pkg/services/ngalert/models"
	ngstore "github.com/grafana/grafana/pkg/services/ngalert/store"
	"github.com/grafana/grafana/pkg/services/sqlstore"
	"github.com/grafana/grafana/pkg/tests/testinfra"
)

func TestAMConfigAccess(t *testing.T) {
	dir, path := testinfra.CreateGrafDir(t, testinfra.GrafanaOpts{
		EnableFeatureToggles: []string{"ngalert"},
		DisableAnonymous:     true,
	})

	store := testinfra.SetUpDatabase(t, dir)
	// override bus to get the GetSignedInUserQuery handler
	store.Bus = bus.GetBus()
	grafanaListedAddr := testinfra.StartGrafana(t, dir, path, store)

	// Create a users to make authenticated requests
	require.NoError(t, createUser(t, store, models.ROLE_VIEWER, "viewer", "viewer"))
	require.NoError(t, createUser(t, store, models.ROLE_EDITOR, "editor", "editor"))
	require.NoError(t, createUser(t, store, models.ROLE_ADMIN, "admin", "admin"))

	type testCase struct {
		desc      string
		url       string
		expStatus int
		expBody   string
	}

	t.Run("when creating alertmanager configuration", func(t *testing.T) {
		body := `
		{
			"alertmanager_config": {
				"route": {
					"receiver": "grafana-default-email"
				},
				"receivers": [{
					"name": "grafana-default-email",
					"grafana_managed_receiver_configs": [{
						"uid": "",
						"name": "email receiver",
						"type": "email",
						"isDefault": true,
						"settings": {
							"addresses": "<example@email.com>"
						}
					}]
				}]
			}
		}
		`

		testCases := []testCase{
			{
				desc:      "un-authenticated request should fail",
				url:       "http://%s/api/alertmanager/grafana/config/api/v1/alerts",
				expStatus: http.StatusUnauthorized,
				expBody:   `{"message": "Unauthorized"}`,
			},
			{
				desc:      "viewer request should fail",
				url:       "http://viewer:viewer@%s/api/alertmanager/grafana/config/api/v1/alerts",
				expStatus: http.StatusForbidden,
				expBody:   `{"message": "Permission denied"}`,
			},
			{
				desc:      "editor request should succeed",
				url:       "http://editor:editor@%s/api/alertmanager/grafana/config/api/v1/alerts",
				expStatus: http.StatusAccepted,
				expBody:   `{"message":"configuration created"}`,
			},
			{
				desc:      "admin request should succeed",
				url:       "http://admin:admin@%s/api/alertmanager/grafana/config/api/v1/alerts",
				expStatus: http.StatusAccepted,
				expBody:   `{"message":"configuration created"}`,
			},
		}

		for _, tc := range testCases {
			t.Run(tc.desc, func(t *testing.T) {
				url := fmt.Sprintf(tc.url, grafanaListedAddr)
				buf := bytes.NewReader([]byte(body))
				// nolint:gosec
				resp, err := http.Post(url, "application/json", buf)
				t.Cleanup(func() {
					require.NoError(t, resp.Body.Close())
				})
				require.NoError(t, err)
				require.Equal(t, tc.expStatus, resp.StatusCode)
				b, err := ioutil.ReadAll(resp.Body)
				require.NoError(t, err)
				require.JSONEq(t, tc.expBody, string(b))
			})
		}
	})

	t.Run("when creating silence", func(t *testing.T) {
		body := `
		{
			"comment": "string",
			"createdBy": "string",
			"endsAt": "2023-03-31T14:17:04.419Z",
			"matchers": [
			  {
				"isRegex": true,
				"name": "string",
				"value": "string"
			  }
			],
			"startsAt": "2021-03-31T13:17:04.419Z"
		  }
		`

		testCases := []testCase{
			{
				desc:      "un-authenticated request should fail",
				url:       "http://%s/api/alertmanager/grafana/config/api/v2/silences",
				expStatus: http.StatusUnauthorized,
				expBody:   `{"message": "Unauthorized"}`,
			},
			{
				desc:      "viewer request should fail",
				url:       "http://viewer:viewer@%s/api/alertmanager/grafana/api/v2/silences",
				expStatus: http.StatusForbidden,
				expBody:   `{"message": "Permission denied"}`,
			},
			{
				desc:      "editor request should succeed",
				url:       "http://editor:editor@%s/api/alertmanager/grafana/api/v2/silences",
				expStatus: http.StatusAccepted,
				expBody:   `{"id": "0", "message":"silence created"}`,
			},
			{
				desc:      "admin request should succeed",
				url:       "http://admin:admin@%s/api/alertmanager/grafana/api/v2/silences",
				expStatus: http.StatusAccepted,
				expBody:   `{"id": "0", "message":"silence created"}`,
			},
		}

		for _, tc := range testCases {
			t.Run(tc.desc, func(t *testing.T) {
				url := fmt.Sprintf(tc.url, grafanaListedAddr)
				buf := bytes.NewReader([]byte(body))
				// nolint:gosec
				resp, err := http.Post(url, "application/json", buf)
				t.Cleanup(func() {
					require.NoError(t, resp.Body.Close())
				})
				require.NoError(t, err)
				require.Equal(t, tc.expStatus, resp.StatusCode)
				b, err := ioutil.ReadAll(resp.Body)
				require.NoError(t, err)
				if tc.expStatus == http.StatusAccepted {
					re := regexp.MustCompile(`"id":"([\w|-]+)"`)
					b = re.ReplaceAll(b, []byte(`"id":"0"`))
				}
				require.JSONEq(t, tc.expBody, string(b))
			})
		}
	})

	var blob []byte
	t.Run("when getting silences", func(t *testing.T) {
		testCases := []testCase{
			{
				desc:      "un-authenticated request should fail",
				url:       "http://%s/api/alertmanager/grafana/api/v2/silences",
				expStatus: http.StatusUnauthorized,
				expBody:   `{"message": "Unauthorized"}`,
			},
			{
				desc:      "viewer request should succeed",
				url:       "http://viewer:viewer@%s/api/alertmanager/grafana/api/v2/silences",
				expStatus: http.StatusOK,
			},
			{
				desc:      "editor request should succeed",
				url:       "http://editor:editor@%s/api/alertmanager/grafana/api/v2/silences",
				expStatus: http.StatusOK,
			},
			{
				desc:      "admin request should succeed",
				url:       "http://admin:admin@%s/api/alertmanager/grafana/api/v2/silences",
				expStatus: http.StatusOK,
			},
		}

		for _, tc := range testCases {
			t.Run(tc.desc, func(t *testing.T) {
				url := fmt.Sprintf(tc.url, grafanaListedAddr)
				// nolint:gosec
				resp, err := http.Get(url)
				t.Cleanup(func() {
					require.NoError(t, resp.Body.Close())
				})
				require.NoError(t, err)
				require.Equal(t, tc.expStatus, resp.StatusCode)
				require.NoError(t, err)
				if tc.expStatus == http.StatusOK {
					b, err := ioutil.ReadAll(resp.Body)
					require.NoError(t, err)
					blob = b
				}
			})
		}
	})

	var silences apimodels.GettableSilences
	err := json.Unmarshal(blob, &silences)
	require.NoError(t, err)
	assert.Len(t, silences, 2)
	silenceIDs := make([]string, 0, len(silences))
	for _, s := range silences {
		silenceIDs = append(silenceIDs, *s.ID)
	}

	unconsumedSilenceIdx := 0
	t.Run("when deleting a silence", func(t *testing.T) {
		testCases := []testCase{
			{
				desc:      "un-authenticated request should fail",
				url:       "http://%s/api/alertmanager/grafana/api/v2/silence/%s",
				expStatus: http.StatusUnauthorized,
				expBody:   `{"message": "Unauthorized"}`,
			},
			{
				desc:      "viewer request should fail",
				url:       "http://viewer:viewer@%s/api/alertmanager/grafana/api/v2/silence/%s",
				expStatus: http.StatusForbidden,
				expBody:   `{"message": "Permission denied"}`,
			},
			{
				desc:      "editor request should succeed",
				url:       "http://editor:editor@%s/api/alertmanager/grafana/api/v2/silence/%s",
				expStatus: http.StatusOK,
				expBody:   `{"message": "silence deleted"}`,
			},
			{
				desc:      "admin request should succeed",
				url:       "http://admin:admin@%s/api/alertmanager/grafana/api/v2/silence/%s",
				expStatus: http.StatusOK,
				expBody:   `{"message": "silence deleted"}`,
			},
		}

		for _, tc := range testCases {
			t.Run(tc.desc, func(t *testing.T) {
				url := fmt.Sprintf(tc.url, grafanaListedAddr, silenceIDs[unconsumedSilenceIdx])

				// Create client
				client := &http.Client{}

				// Create request
				req, err := http.NewRequest("DELETE", url, nil)
				if err != nil {
					fmt.Println(err)
					return
				}

				// Fetch Request
				resp, err := client.Do(req)
				if err != nil {
					return
				}
				t.Cleanup(func() {
					require.NoError(t, resp.Body.Close())
				})
				require.NoError(t, err)
				require.Equal(t, tc.expStatus, resp.StatusCode)
				b, err := ioutil.ReadAll(resp.Body)
				require.NoError(t, err)
				if tc.expStatus == http.StatusOK {
					unconsumedSilenceIdx++
				}
				require.JSONEq(t, tc.expBody, string(b))
			})
		}
	})
}

func TestAlertAndGroupsQuery(t *testing.T) {
	dir, path := testinfra.CreateGrafDir(t, testinfra.GrafanaOpts{
		EnableFeatureToggles: []string{"ngalert"},
		DisableAnonymous:     true,
	})

	store := testinfra.SetUpDatabase(t, dir)
	// override bus to get the GetSignedInUserQuery handler
	store.Bus = bus.GetBus()
	grafanaListedAddr := testinfra.StartGrafana(t, dir, path, store)

	// unauthenticated request to get the alerts should fail
	{
		alertsURL := fmt.Sprintf("http://%s/api/alertmanager/grafana/api/v2/alerts", grafanaListedAddr)
		// nolint:gosec
		resp, err := http.Get(alertsURL)
		require.NoError(t, err)
		t.Cleanup(func() {
			err := resp.Body.Close()
			require.NoError(t, err)
		})
		b, err := ioutil.ReadAll(resp.Body)
		require.NoError(t, err)
		require.Equal(t, http.StatusUnauthorized, resp.StatusCode)
		require.JSONEq(t, `{"message": "Unauthorized"}`, string(b))
	}

	// Create a user to make authenticated requests
	require.NoError(t, createUser(t, store, models.ROLE_EDITOR, "grafana", "password"))

	// invalid credentials request to get the alerts should fail
	{
		alertsURL := fmt.Sprintf("http://grafana:invalid@%s/api/alertmanager/grafana/api/v2/alerts", grafanaListedAddr)
		// nolint:gosec
		resp, err := http.Get(alertsURL)
		require.NoError(t, err)
		t.Cleanup(func() {
			err := resp.Body.Close()
			require.NoError(t, err)
		})
		b, err := ioutil.ReadAll(resp.Body)
		require.NoError(t, err)
		require.Equal(t, http.StatusUnauthorized, resp.StatusCode)
		require.JSONEq(t, `{"error": "invalid username or password","message": "invalid username or password"}`, string(b))
	}

	// When there are no alerts available, it returns an empty list.
	{
		alertsURL := fmt.Sprintf("http://grafana:password@%s/api/alertmanager/grafana/api/v2/alerts", grafanaListedAddr)
		// nolint:gosec
		resp, err := http.Get(alertsURL)
		require.NoError(t, err)
		t.Cleanup(func() {
			err := resp.Body.Close()
			require.NoError(t, err)
		})
		b, err := ioutil.ReadAll(resp.Body)
		require.NoError(t, err)
		require.Equal(t, 200, resp.StatusCode)
		require.JSONEq(t, "[]", string(b))
	}

	// When are there no alerts available, it returns an empty list of groups.
	{
		alertsURL := fmt.Sprintf("http://grafana:password@%s/api/alertmanager/grafana/api/v2/alerts/groups", grafanaListedAddr)
		// nolint:gosec
		resp, err := http.Get(alertsURL)
		require.NoError(t, err)
		t.Cleanup(func() {
			err := resp.Body.Close()
			require.NoError(t, err)
		})
		b, err := ioutil.ReadAll(resp.Body)
		require.NoError(t, err)
		require.NoError(t, err)
		require.Equal(t, 200, resp.StatusCode)
		require.JSONEq(t, "[]", string(b))
	}

	// Now, let's test the endpoint with some alerts.
	{
		// Create the namespace we'll save our alerts to.
		_, err := createFolder(t, store, 0, "default")
		require.NoError(t, err)
	}

	// Create an alert that will fire as quickly as possible
	{
		interval, err := model.ParseDuration("10s")
		require.NoError(t, err)
		rules := apimodels.PostableRuleGroupConfig{
			Name:     "arulegroup",
			Interval: interval,
			Rules: []apimodels.PostableExtendedRuleNode{
				{
					GrafanaManagedAlert: &apimodels.PostableGrafanaRule{
						Title:     "AlwaysFiring",
						Condition: "A",
						Data: []ngmodels.AlertQuery{
							{
								RefID: "A",
								RelativeTimeRange: ngmodels.RelativeTimeRange{
									From: ngmodels.Duration(time.Duration(5) * time.Hour),
									To:   ngmodels.Duration(time.Duration(3) * time.Hour),
								},
								DatasourceUID: "-100",
								Model: json.RawMessage(`{
									"type": "math",
									"expression": "2 + 3 > 1"
									}`),
							},
						},
					},
				},
			},
		}
		buf := bytes.Buffer{}
		enc := json.NewEncoder(&buf)
		err = enc.Encode(&rules)
		require.NoError(t, err)

		u := fmt.Sprintf("http://grafana:password@%s/api/ruler/grafana/api/v1/rules/default", grafanaListedAddr)
		// nolint:gosec
		resp, err := http.Post(u, "application/json", &buf)
		t.Cleanup(func() {
			err := resp.Body.Close()
			require.NoError(t, err)
		})
		require.NoError(t, err)
		assert.Equal(t, resp.StatusCode, 202)
	}

	// Eventually, we'll get an alert with its state being active.
	{
		alertsURL := fmt.Sprintf("http://grafana:password@%s/api/alertmanager/grafana/api/v2/alerts", grafanaListedAddr)
		// nolint:gosec
		require.Eventually(t, func() bool {
			resp, err := http.Get(alertsURL)
			require.NoError(t, err)
			t.Cleanup(func() {
				err := resp.Body.Close()
				require.NoError(t, err)
			})
			b, err := ioutil.ReadAll(resp.Body)
			require.NoError(t, err)
			require.Equal(t, 200, resp.StatusCode)

			var alerts apimodels.GettableAlerts
			err = json.Unmarshal(b, &alerts)
			require.NoError(t, err)

			if len(alerts) > 0 {
				status := alerts[0].Status
				return status != nil && status.State != nil && *status.State == "active"
			}

			return false
		}, 18*time.Second, 2*time.Second)
	}
}

func TestRulerAccess(t *testing.T) {
	// Setup Grafana and its Database
	dir, path := testinfra.CreateGrafDir(t, testinfra.GrafanaOpts{
		EnableFeatureToggles: []string{"ngalert"},
		EnableQuota:          true,
		DisableAnonymous:     true,
		ViewersCanEdit:       true,
	})

	store := testinfra.SetUpDatabase(t, dir)
	// override bus to get the GetSignedInUserQuery handler
	store.Bus = bus.GetBus()
	grafanaListedAddr := testinfra.StartGrafana(t, dir, path, store)

	// Create the namespace we'll save our alerts to.
	_, err := createFolder(t, store, 0, "default")
	require.NoError(t, err)

	// Create a users to make authenticated requests
	require.NoError(t, createUser(t, store, models.ROLE_VIEWER, "viewer", "viewer"))
	require.NoError(t, createUser(t, store, models.ROLE_EDITOR, "editor", "editor"))
	require.NoError(t, createUser(t, store, models.ROLE_ADMIN, "admin", "admin"))

	// Now, let's test the access policies.
	testCases := []struct {
		desc             string
		url              string
		expStatus        int
		expectedResponse string
	}{
		{
			desc:             "un-authenticated request should fail",
			url:              "http://%s/api/ruler/grafana/api/v1/rules/default",
			expStatus:        http.StatusUnauthorized,
			expectedResponse: `{"message": "Unauthorized"}`,
		},
		{
			desc:             "viewer request should fail",
			url:              "http://viewer:viewer@%s/api/ruler/grafana/api/v1/rules/default",
			expStatus:        http.StatusForbidden,
			expectedResponse: `{"error":"user does not have permissions to edit the namespace", "message":"user does not have permissions to edit the namespace"}`,
		},
		{
			desc:             "editor request should succeed",
			url:              "http://editor:editor@%s/api/ruler/grafana/api/v1/rules/default",
			expStatus:        http.StatusAccepted,
			expectedResponse: `{"message":"rule group updated successfully"}`,
		},
		{
			desc:             "admin request should succeed",
			url:              "http://admin:admin@%s/api/ruler/grafana/api/v1/rules/default",
			expStatus:        http.StatusAccepted,
			expectedResponse: `{"message":"rule group updated successfully"}`,
		},
	}

	for i, tc := range testCases {
		t.Run(tc.desc, func(t *testing.T) {
			interval, err := model.ParseDuration("1m")
			require.NoError(t, err)

			rules := apimodels.PostableRuleGroupConfig{
				Name: "arulegroup",
				Rules: []apimodels.PostableExtendedRuleNode{
					{
						ApiRuleNode: &apimodels.ApiRuleNode{
							For:         interval,
							Labels:      map[string]string{"label1": "val1"},
							Annotations: map[string]string{"annotation1": "val1"},
						},
						// this rule does not explicitly set no data and error states
						// therefore it should get the default values
						GrafanaManagedAlert: &apimodels.PostableGrafanaRule{
							Title:     fmt.Sprintf("AlwaysFiring %d", i),
							Condition: "A",
							Data: []ngmodels.AlertQuery{
								{
									RefID: "A",
									RelativeTimeRange: ngmodels.RelativeTimeRange{
										From: ngmodels.Duration(time.Duration(5) * time.Hour),
										To:   ngmodels.Duration(time.Duration(3) * time.Hour),
									},
									DatasourceUID: "-100",
									Model: json.RawMessage(`{
								"type": "math",
								"expression": "2 + 3 > 1"
								}`),
								},
							},
						},
					},
				},
			}
			buf := bytes.Buffer{}
			enc := json.NewEncoder(&buf)
			err = enc.Encode(&rules)
			require.NoError(t, err)

			u := fmt.Sprintf(tc.url, grafanaListedAddr)
			// nolint:gosec
			resp, err := http.Post(u, "application/json", &buf)
			require.NoError(t, err)
			t.Cleanup(func() {
				err := resp.Body.Close()
				require.NoError(t, err)
			})
			b, err := ioutil.ReadAll(resp.Body)
			require.NoError(t, err)

			assert.Equal(t, tc.expStatus, resp.StatusCode)
			require.JSONEq(t, tc.expectedResponse, string(b))
		})
	}
}

func TestDeleteFolderWithRules(t *testing.T) {
	// Setup Grafana and its Database
	dir, path := testinfra.CreateGrafDir(t, testinfra.GrafanaOpts{
		EnableFeatureToggles: []string{"ngalert"},
		EnableQuota:          true,
		DisableAnonymous:     true,
		ViewersCanEdit:       true,
	})

	store := testinfra.SetUpDatabase(t, dir)
	// override bus to get the GetSignedInUserQuery handler
	store.Bus = bus.GetBus()
	grafanaListedAddr := testinfra.StartGrafana(t, dir, path, store)

	// Create the namespace we'll save our alerts to.
	namespaceUID, err := createFolder(t, store, 0, "default")
	require.NoError(t, err)

	require.NoError(t, createUser(t, store, models.ROLE_VIEWER, "viewer", "viewer"))
	require.NoError(t, createUser(t, store, models.ROLE_EDITOR, "editor", "editor"))

	createRule(t, grafanaListedAddr, "default", "editor", "editor")

	// First, let's have an editor create a rule within the folder/namespace.
	{
		u := fmt.Sprintf("http://editor:editor@%s/api/ruler/grafana/api/v1/rules", grafanaListedAddr)
		// nolint:gosec
		resp, err := http.Get(u)
		require.NoError(t, err)
		t.Cleanup(func() {
			err := resp.Body.Close()
			require.NoError(t, err)
		})
		b, err := ioutil.ReadAll(resp.Body)
		require.NoError(t, err)

		assert.Equal(t, 202, resp.StatusCode)

		re := regexp.MustCompile(`"uid":"([\w|-]+)"`)
		b = re.ReplaceAll(b, []byte(`"uid":""`))
		re = regexp.MustCompile(`"updated":"(\d{4}-\d{2}-\d{2}T\d{2}:\d{2}:\d{2}Z)"`)
		b = re.ReplaceAll(b, []byte(`"updated":"2021-05-19T19:47:55Z"`))

		expectedGetRulesResponseBody := fmt.Sprintf(`{
			"default": [
				{
					"name": "arulegroup",
					"interval": "1m",
					"rules": [
						{
							"expr": "",
							"for": "2m",
							"labels": {
								"label1": "val1"
							},
							"annotations": {
								"annotation1": "val1"
							},
							"grafana_alert": {
								"id": 1,
								"orgId": 1,
								"title": "rule under folder default",
								"condition": "A",
								"data": [
									{
										"refId": "A",
										"queryType": "",
										"relativeTimeRange": {
											"from": 18000,
											"to": 10800
										},
										"datasourceUid": "-100",
										"model": {
											"expression": "2 + 3 > 1",
											"intervalMs": 1000,
											"maxDataPoints": 43200,
											"type": "math"
										}
									}
								],
								"updated": "2021-05-19T19:47:55Z",
								"intervalSeconds": 60,
								"version": 1,
								"uid": "",
								"namespace_uid": %q,
								"namespace_id": 1,
								"rule_group": "arulegroup",
								"no_data_state": "NoData",
								"exec_err_state": "Alerting"
							}
						}
					]
				}
			]
		}`, namespaceUID)
		assert.JSONEq(t, expectedGetRulesResponseBody, string(b))
	}

	// Next, the editor can delete the folder.
	{
		u := fmt.Sprintf("http://editor:editor@%s/api/folders/%s", grafanaListedAddr, namespaceUID)
		req, err := http.NewRequest(http.MethodDelete, u, nil)
		require.NoError(t, err)
		client := &http.Client{}
		resp, err := client.Do(req)
		require.NoError(t, err)
		t.Cleanup(func() {
			err := resp.Body.Close()
			require.NoError(t, err)
		})
		b, err := ioutil.ReadAll(resp.Body)
		require.NoError(t, err)
		require.Equal(t, 200, resp.StatusCode)
		require.JSONEq(t, `{"id":1,"message":"Folder default deleted","title":"default"}`, string(b))
	}

	// Finally, we ensure the rules were deleted.
	{
		u := fmt.Sprintf("http://editor:editor@%s/api/ruler/grafana/api/v1/rules", grafanaListedAddr)
		// nolint:gosec
		resp, err := http.Get(u)
		require.NoError(t, err)
		t.Cleanup(func() {
			err := resp.Body.Close()
			require.NoError(t, err)
		})
		b, err := ioutil.ReadAll(resp.Body)
		require.NoError(t, err)

		assert.Equal(t, 202, resp.StatusCode)
		assert.JSONEq(t, "{}", string(b))
	}
}

func TestAlertRuleCRUD(t *testing.T) {
	// Setup Grafana and its Database
	dir, path := testinfra.CreateGrafDir(t, testinfra.GrafanaOpts{
		EnableFeatureToggles: []string{"ngalert"},
		EnableQuota:          true,
		DisableAnonymous:     true,
	})

	store := testinfra.SetUpDatabase(t, dir)
	// override bus to get the GetSignedInUserQuery handler
	store.Bus = bus.GetBus()
	grafanaListedAddr := testinfra.StartGrafana(t, dir, path, store)

	err := createUser(t, store, models.ROLE_EDITOR, "grafana", "password")

	require.NoError(t, err)

	// Create the namespace we'll save our alerts to.
	_, err = createFolder(t, store, 0, "default")
	require.NoError(t, err)

	interval, err := model.ParseDuration("1m")
	require.NoError(t, err)

	invalidInterval, err := model.ParseDuration("1s")
	require.NoError(t, err)

	// Now, let's try to create some invalid alert rules.
	{
		testCases := []struct {
			desc             string
			rulegroup        string
			interval         model.Duration
			rule             apimodels.PostableExtendedRuleNode
			expectedResponse string
		}{
			{
				desc:      "alert rule without queries and expressions",
				rulegroup: "arulegroup",
				rule: apimodels.PostableExtendedRuleNode{
					ApiRuleNode: &apimodels.ApiRuleNode{
						For:         interval,
						Labels:      map[string]string{"label1": "val1"},
						Annotations: map[string]string{"annotation1": "val1"},
					},
					GrafanaManagedAlert: &apimodels.PostableGrafanaRule{
						Title: "AlwaysFiring",
						Data:  []ngmodels.AlertQuery{},
					},
				},
				expectedResponse: `{"error":"invalid alert rule: no queries or expressions are found", "message":"failed to update rule group"}`,
			},
			{
				desc:      "alert rule with empty title",
				rulegroup: "arulegroup",
				rule: apimodels.PostableExtendedRuleNode{
					ApiRuleNode: &apimodels.ApiRuleNode{
						For:         interval,
						Labels:      map[string]string{"label1": "val1"},
						Annotations: map[string]string{"annotation1": "val1"},
					},
					GrafanaManagedAlert: &apimodels.PostableGrafanaRule{
						Title:     "",
						Condition: "A",
						Data: []ngmodels.AlertQuery{
							{
								RefID: "A",
								RelativeTimeRange: ngmodels.RelativeTimeRange{
									From: ngmodels.Duration(time.Duration(5) * time.Hour),
									To:   ngmodels.Duration(time.Duration(3) * time.Hour),
								},
								DatasourceUID: "-100",
								Model: json.RawMessage(`{
									"type": "math",
									"expression": "2 + 3 > 1"
									}`),
							},
						},
					},
				},
				expectedResponse: `{"error":"invalid alert rule: title is empty", "message":"failed to update rule group"}`,
			},
			{
				desc:      "alert rule with too long name",
				rulegroup: "arulegroup",
				rule: apimodels.PostableExtendedRuleNode{
					ApiRuleNode: &apimodels.ApiRuleNode{
						For:         interval,
						Labels:      map[string]string{"label1": "val1"},
						Annotations: map[string]string{"annotation1": "val1"},
					},
					GrafanaManagedAlert: &apimodels.PostableGrafanaRule{
						Title:     getLongString(t, ngstore.AlertRuleMaxTitleLength+1),
						Condition: "A",
						Data: []ngmodels.AlertQuery{
							{
								RefID: "A",
								RelativeTimeRange: ngmodels.RelativeTimeRange{
									From: ngmodels.Duration(time.Duration(5) * time.Hour),
									To:   ngmodels.Duration(time.Duration(3) * time.Hour),
								},
								DatasourceUID: "-100",
								Model: json.RawMessage(`{
									"type": "math",
									"expression": "2 + 3 > 1"
									}`),
							},
						},
					},
				},
				expectedResponse: `{"error":"invalid alert rule: name length should not be greater than 190", "message":"failed to update rule group"}`,
			},
			{
				desc:      "alert rule with too long rulegroup",
				rulegroup: getLongString(t, ngstore.AlertRuleMaxTitleLength+1),
				rule: apimodels.PostableExtendedRuleNode{
					ApiRuleNode: &apimodels.ApiRuleNode{
						For:         interval,
						Labels:      map[string]string{"label1": "val1"},
						Annotations: map[string]string{"annotation1": "val1"},
					},
					GrafanaManagedAlert: &apimodels.PostableGrafanaRule{
						Title:     "AlwaysFiring",
						Condition: "A",
						Data: []ngmodels.AlertQuery{
							{
								RefID: "A",
								RelativeTimeRange: ngmodels.RelativeTimeRange{
									From: ngmodels.Duration(time.Duration(5) * time.Hour),
									To:   ngmodels.Duration(time.Duration(3) * time.Hour),
								},
								DatasourceUID: "-100",
								Model: json.RawMessage(`{
									"type": "math",
									"expression": "2 + 3 > 1"
									}`),
							},
						},
					},
				},
				expectedResponse: `{"error":"invalid alert rule: rule group name length should not be greater than 190", "message":"failed to update rule group"}`,
			},
			{
				desc:      "alert rule with invalid interval",
				rulegroup: "arulegroup",
				interval:  invalidInterval,
				rule: apimodels.PostableExtendedRuleNode{
					ApiRuleNode: &apimodels.ApiRuleNode{
						For:         interval,
						Labels:      map[string]string{"label1": "val1"},
						Annotations: map[string]string{"annotation1": "val1"},
					},
					GrafanaManagedAlert: &apimodels.PostableGrafanaRule{
						Title:     "AlwaysFiring",
						Condition: "A",
						Data: []ngmodels.AlertQuery{
							{
								RefID: "A",
								RelativeTimeRange: ngmodels.RelativeTimeRange{
									From: ngmodels.Duration(time.Duration(5) * time.Hour),
									To:   ngmodels.Duration(time.Duration(3) * time.Hour),
								},
								DatasourceUID: "-100",
								Model: json.RawMessage(`{
									"type": "math",
									"expression": "2 + 3 > 1"
									}`),
							},
						},
					},
				},
				expectedResponse: `{"error":"invalid alert rule: interval (1s) should be non-zero and divided exactly by scheduler interval: 10s", "message":"failed to update rule group"}`,
			},
			{
				desc:      "alert rule with unknown datasource",
				rulegroup: "arulegroup",
				rule: apimodels.PostableExtendedRuleNode{
					ApiRuleNode: &apimodels.ApiRuleNode{
						For:         interval,
						Labels:      map[string]string{"label1": "val1"},
						Annotations: map[string]string{"annotation1": "val1"},
					},
					GrafanaManagedAlert: &apimodels.PostableGrafanaRule{
						Title:     "AlwaysFiring",
						Condition: "A",
						Data: []ngmodels.AlertQuery{
							{
								RefID: "A",
								RelativeTimeRange: ngmodels.RelativeTimeRange{
									From: ngmodels.Duration(time.Duration(5) * time.Hour),
									To:   ngmodels.Duration(time.Duration(3) * time.Hour),
								},
								DatasourceUID: "unknown",
								Model: json.RawMessage(`{
									"type": "math",
									"expression": "2 + 3 > 1"
									}`),
							},
						},
					},
				},
				expectedResponse: `{"error":"invalid query A: data source not found: unknown", "message":"failed to validate alert rule AlwaysFiring"}`,
			},
			{
				desc:      "alert rule with invalid condition",
				rulegroup: "arulegroup",
				rule: apimodels.PostableExtendedRuleNode{
					ApiRuleNode: &apimodels.ApiRuleNode{
						For:         interval,
						Labels:      map[string]string{"label1": "val1"},
						Annotations: map[string]string{"annotation1": "val1"},
					},
					GrafanaManagedAlert: &apimodels.PostableGrafanaRule{
						Title:     "AlwaysFiring",
						Condition: "B",
						Data: []ngmodels.AlertQuery{
							{
								RefID: "A",
								RelativeTimeRange: ngmodels.RelativeTimeRange{
									From: ngmodels.Duration(time.Duration(5) * time.Hour),
									To:   ngmodels.Duration(time.Duration(3) * time.Hour),
								},
								DatasourceUID: "-100",
								Model: json.RawMessage(`{
									"type": "math",
									"expression": "2 + 3 > 1"
									}`),
							},
						},
					},
				},
				expectedResponse: `{"error":"condition B not found in any query or expression: it should be one of: [A]", "message":"failed to validate alert rule AlwaysFiring"}`,
			},
		}

		for _, tc := range testCases {
			t.Run(tc.desc, func(t *testing.T) {
				rules := apimodels.PostableRuleGroupConfig{
					Name:     tc.rulegroup,
					Interval: tc.interval,
					Rules: []apimodels.PostableExtendedRuleNode{
						tc.rule,
					},
				}
				buf := bytes.Buffer{}
				enc := json.NewEncoder(&buf)
				err := enc.Encode(&rules)
				require.NoError(t, err)

				u := fmt.Sprintf("http://grafana:password@%s/api/ruler/grafana/api/v1/rules/default", grafanaListedAddr)
				// nolint:gosec
				resp, err := http.Post(u, "application/json", &buf)
				require.NoError(t, err)
				t.Cleanup(func() {
					err := resp.Body.Close()
					require.NoError(t, err)
				})
				b, err := ioutil.ReadAll(resp.Body)
				require.NoError(t, err)

				assert.Equal(t, resp.StatusCode, http.StatusBadRequest)
				require.JSONEq(t, tc.expectedResponse, string(b))
			})
		}
	}

	var ruleUID string
	var expectedGetNamespaceResponseBody string
	// Now, let's create two alerts.
	{
		rules := apimodels.PostableRuleGroupConfig{
			Name: "arulegroup",
			Rules: []apimodels.PostableExtendedRuleNode{
				{
					ApiRuleNode: &apimodels.ApiRuleNode{
						For:         interval,
						Labels:      map[string]string{"label1": "val1"},
						Annotations: map[string]string{"annotation1": "val1"},
					},
					// this rule does not explicitly set no data and error states
					// therefore it should get the default values
					GrafanaManagedAlert: &apimodels.PostableGrafanaRule{
						Title:     "AlwaysFiring",
						Condition: "A",
						Data: []ngmodels.AlertQuery{
							{
								RefID: "A",
								RelativeTimeRange: ngmodels.RelativeTimeRange{
									From: ngmodels.Duration(time.Duration(5) * time.Hour),
									To:   ngmodels.Duration(time.Duration(3) * time.Hour),
								},
								DatasourceUID: "-100",
								Model: json.RawMessage(`{
									"type": "math",
									"expression": "2 + 3 > 1"
									}`),
							},
						},
					},
				},
				{
					GrafanaManagedAlert: &apimodels.PostableGrafanaRule{
						Title:     "AlwaysFiringButSilenced",
						Condition: "A",
						Data: []ngmodels.AlertQuery{
							{
								RefID: "A",
								RelativeTimeRange: ngmodels.RelativeTimeRange{
									From: ngmodels.Duration(time.Duration(5) * time.Hour),
									To:   ngmodels.Duration(time.Duration(3) * time.Hour),
								},
								DatasourceUID: "-100",
								Model: json.RawMessage(`{
									"type": "math",
									"expression": "2 + 3 > 1"
									}`),
							},
						},
						NoDataState:  apimodels.NoDataState(ngmodels.Alerting),
						ExecErrState: apimodels.ExecutionErrorState(ngmodels.AlertingErrState),
					},
				},
			},
		}
		buf := bytes.Buffer{}
		enc := json.NewEncoder(&buf)
		err := enc.Encode(&rules)
		require.NoError(t, err)

		u := fmt.Sprintf("http://grafana:password@%s/api/ruler/grafana/api/v1/rules/default", grafanaListedAddr)
		// nolint:gosec
		resp, err := http.Post(u, "application/json", &buf)
		require.NoError(t, err)
		t.Cleanup(func() {
			err := resp.Body.Close()
			require.NoError(t, err)
		})
		b, err := ioutil.ReadAll(resp.Body)
		require.NoError(t, err)

		assert.Equal(t, resp.StatusCode, 202)
		require.JSONEq(t, `{"message":"rule group updated successfully"}`, string(b))
	}

	// With the rules created, let's make sure that rule definition is stored correctly.
	{
		u := fmt.Sprintf("http://grafana:password@%s/api/ruler/grafana/api/v1/rules/default", grafanaListedAddr)
		// nolint:gosec
		resp, err := http.Get(u)
		require.NoError(t, err)
		t.Cleanup(func() {
			err := resp.Body.Close()
			require.NoError(t, err)
		})
		b, err := ioutil.ReadAll(resp.Body)
		require.NoError(t, err)

		assert.Equal(t, resp.StatusCode, 202)

		body, m := rulesNamespaceWithoutVariableValues(t, b)
		generatedUIDs, ok := m["default,arulegroup"]
		assert.True(t, ok)
		assert.Equal(t, 2, len(generatedUIDs))
		// assert that generated UIDs are unique
		assert.NotEqual(t, generatedUIDs[0], generatedUIDs[1])
		// copy result to a variable with a wider scope
		// to be used by the next test
		ruleUID = generatedUIDs[0]
		expectedGetNamespaceResponseBody = `
		{
		   "default":[
			  {
				 "name":"arulegroup",
				 "interval":"1m",
				 "rules":[
					{
						"annotations": {
							"annotation1": "val1"
					   },
					   "expr":"",
					   "for": "1m",
					   "labels": {
							"label1": "val1"
					   },
					   "grafana_alert":{
						  "id":1,
						  "orgId":1,
						  "title":"AlwaysFiring",
						  "condition":"A",
						  "data":[
							 {
								"refId":"A",
								"queryType":"",
								"relativeTimeRange":{
								   "from":18000,
								   "to":10800
								},
								"datasourceUid":"-100",
								"model":{
								   "expression":"2 + 3 \u003e 1",
								   "intervalMs":1000,
								   "maxDataPoints":43200,
								   "type":"math"
								}
							 }
						  ],
						  "updated":"2021-02-21T01:10:30Z",
						  "intervalSeconds":60,
						  "version":1,
						  "uid":"uid",
						  "namespace_uid":"nsuid",
						  "namespace_id":1,
						  "rule_group":"arulegroup",
						  "no_data_state":"NoData",
						  "exec_err_state":"Alerting"
					   }
					},
					{
					   "expr":"",
					   "grafana_alert":{
						  "id":2,
						  "orgId":1,
						  "title":"AlwaysFiringButSilenced",
						  "condition":"A",
						  "data":[
							 {
								"refId":"A",
								"queryType":"",
								"relativeTimeRange":{
								   "from":18000,
								   "to":10800
								},
								"datasourceUid":"-100",
								"model":{
								   "expression":"2 + 3 \u003e 1",
								   "intervalMs":1000,
								   "maxDataPoints":43200,
								   "type":"math"
								}
							 }
						  ],
						  "updated":"2021-02-21T01:10:30Z",
						  "intervalSeconds":60,
						  "version":1,
						  "uid":"uid",
						  "namespace_uid":"nsuid",
						  "namespace_id":1,
						  "rule_group":"arulegroup",
						  "no_data_state":"Alerting",
						  "exec_err_state":"Alerting"
					   }
					}
				 ]
			  }
		   ]
		}`
		assert.JSONEq(t, expectedGetNamespaceResponseBody, body)
	}

	// try to update by pass an invalid UID
	{
		interval, err := model.ParseDuration("30s")
		require.NoError(t, err)

		rules := apimodels.PostableRuleGroupConfig{
			Name: "arulegroup",
			Rules: []apimodels.PostableExtendedRuleNode{
				{
					ApiRuleNode: &apimodels.ApiRuleNode{
						For: interval,
						Labels: map[string]string{
							"label1": "val42",
							"foo":    "bar",
						},
						Annotations: map[string]string{
							"annotation1": "val42",
							"foo":         "bar",
						},
					},
					GrafanaManagedAlert: &apimodels.PostableGrafanaRule{
						UID:       "unknown",
						Title:     "AlwaysNormal",
						Condition: "A",
						Data: []ngmodels.AlertQuery{
							{
								RefID: "A",
								RelativeTimeRange: ngmodels.RelativeTimeRange{
									From: ngmodels.Duration(time.Duration(5) * time.Hour),
									To:   ngmodels.Duration(time.Duration(3) * time.Hour),
								},
								DatasourceUID: "-100",
								Model: json.RawMessage(`{
											"type": "math",
											"expression": "2 + 3 < 1"
											}`),
							},
						},
						NoDataState:  apimodels.NoDataState(ngmodels.Alerting),
						ExecErrState: apimodels.ExecutionErrorState(ngmodels.AlertingErrState),
					},
				},
			},
		}
		buf := bytes.Buffer{}
		enc := json.NewEncoder(&buf)
		err = enc.Encode(&rules)
		require.NoError(t, err)

		u := fmt.Sprintf("http://grafana:password@%s/api/ruler/grafana/api/v1/rules/default", grafanaListedAddr)
		// nolint:gosec
		resp, err := http.Post(u, "application/json", &buf)
		require.NoError(t, err)
		t.Cleanup(func() {
			err := resp.Body.Close()
			require.NoError(t, err)
		})
		b, err := ioutil.ReadAll(resp.Body)
		require.NoError(t, err)

		assert.Equal(t, http.StatusNotFound, resp.StatusCode)
		require.JSONEq(t, `{"error":"failed to get alert rule unknown: could not find alert rule", "message": "failed to update rule group"}`, string(b))

		// let's make sure that rule definitions are not affected by the failed POST request.
		u = fmt.Sprintf("http://grafana:password@%s/api/ruler/grafana/api/v1/rules/default", grafanaListedAddr)
		// nolint:gosec
		resp, err = http.Get(u)
		require.NoError(t, err)
		t.Cleanup(func() {
			err := resp.Body.Close()
			require.NoError(t, err)
		})
		b, err = ioutil.ReadAll(resp.Body)
		require.NoError(t, err)

		assert.Equal(t, resp.StatusCode, 202)

		body, m := rulesNamespaceWithoutVariableValues(t, b)
		returnedUIDs, ok := m["default,arulegroup"]
		assert.True(t, ok)
		assert.Equal(t, 2, len(returnedUIDs))
		assert.JSONEq(t, expectedGetNamespaceResponseBody, body)
	}

	// update the first rule and completely remove the other
	{
		interval, err := model.ParseDuration("30s")
		require.NoError(t, err)

		rules := apimodels.PostableRuleGroupConfig{
			Name: "arulegroup",
			Rules: []apimodels.PostableExtendedRuleNode{
				{
					ApiRuleNode: &apimodels.ApiRuleNode{
						For: interval,
						Labels: map[string]string{
							"label1": "val42",
							"foo":    "bar",
						},
						Annotations: map[string]string{
							"annotation1": "val42",
							"foo":         "bar",
						},
					},
					GrafanaManagedAlert: &apimodels.PostableGrafanaRule{
						UID:       ruleUID, // Including the UID in the payload makes the endpoint update the existing rule.
						Title:     "AlwaysNormal",
						Condition: "A",
						Data: []ngmodels.AlertQuery{
							{
								RefID: "A",
								RelativeTimeRange: ngmodels.RelativeTimeRange{
									From: ngmodels.Duration(time.Duration(5) * time.Hour),
									To:   ngmodels.Duration(time.Duration(3) * time.Hour),
								},
								DatasourceUID: "-100",
								Model: json.RawMessage(`{
											"type": "math",
											"expression": "2 + 3 < 1"
											}`),
							},
						},
						NoDataState:  apimodels.NoDataState(ngmodels.Alerting),
						ExecErrState: apimodels.ExecutionErrorState(ngmodels.AlertingErrState),
					},
				},
			},
		}
		buf := bytes.Buffer{}
		enc := json.NewEncoder(&buf)
		err = enc.Encode(&rules)
		require.NoError(t, err)

		u := fmt.Sprintf("http://grafana:password@%s/api/ruler/grafana/api/v1/rules/default", grafanaListedAddr)
		// nolint:gosec
		resp, err := http.Post(u, "application/json", &buf)
		require.NoError(t, err)
		t.Cleanup(func() {
			err := resp.Body.Close()
			require.NoError(t, err)
		})
		b, err := ioutil.ReadAll(resp.Body)
		require.NoError(t, err)

		assert.Equal(t, resp.StatusCode, 202)
		require.JSONEq(t, `{"message":"rule group updated successfully"}`, string(b))

		// let's make sure that rule definitions are updated correctly.
		u = fmt.Sprintf("http://grafana:password@%s/api/ruler/grafana/api/v1/rules/default", grafanaListedAddr)
		// nolint:gosec
		resp, err = http.Get(u)
		require.NoError(t, err)
		t.Cleanup(func() {
			err := resp.Body.Close()
			require.NoError(t, err)
		})
		b, err = ioutil.ReadAll(resp.Body)
		require.NoError(t, err)

		assert.Equal(t, resp.StatusCode, 202)

		body, m := rulesNamespaceWithoutVariableValues(t, b)
		returnedUIDs, ok := m["default,arulegroup"]
		assert.True(t, ok)
		assert.Equal(t, 1, len(returnedUIDs))
		assert.Equal(t, ruleUID, returnedUIDs[0])
		assert.JSONEq(t, `
		{
		   "default":[
		      {
		         "name":"arulegroup",
		         "interval":"1m",
		         "rules":[
		            {
						"annotations": {
							"annotation1": "val42",
							"foo": "bar"
					   },
		               "expr":"",
					   "for": "30s",
					   "labels": {
							"foo": "bar",
							"label1": "val42"
					   },
		               "grafana_alert":{
		                  "id":1,
		                  "orgId":1,
		                  "title":"AlwaysNormal",
		                  "condition":"A",
		                  "data":[
		                     {
		                        "refId":"A",
		                        "queryType":"",
		                        "relativeTimeRange":{
		                           "from":18000,
		                           "to":10800
		                        },
		                        "datasourceUid":"-100",
								"model":{
		                           "expression":"2 + 3 \u003C 1",
		                           "intervalMs":1000,
		                           "maxDataPoints":43200,
		                           "type":"math"
		                        }
		                     }
		                  ],
		                  "updated":"2021-02-21T01:10:30Z",
		                  "intervalSeconds":60,
		                  "version":2,
		                  "uid":"uid",
		                  "namespace_uid":"nsuid",
		                  "namespace_id":1,
		                  "rule_group":"arulegroup",
		                  "no_data_state":"Alerting",
		                  "exec_err_state":"Alerting"
		               }
		            }
		         ]
		      }
		   ]
		}`, body)
	}

	client := &http.Client{}
	// Finally, make sure we can delete it.
	{
		t.Run("fail if he rule group name does not exists", func(t *testing.T) {
			u := fmt.Sprintf("http://grafana:password@%s/api/ruler/grafana/api/v1/rules/default/groupnotexist", grafanaListedAddr)
			req, err := http.NewRequest(http.MethodDelete, u, nil)
			require.NoError(t, err)
			resp, err := client.Do(req)
			require.NoError(t, err)
			t.Cleanup(func() {
				err := resp.Body.Close()
				require.NoError(t, err)
			})
			b, err := ioutil.ReadAll(resp.Body)
			require.NoError(t, err)

			require.Equal(t, http.StatusNotFound, resp.StatusCode)
			require.JSONEq(t, `{"error":"rule group not found under this namespace", "message": "failed to delete rule group"}`, string(b))
		})

		t.Run("succeed if the rule group name does exist", func(t *testing.T) {
			u := fmt.Sprintf("http://grafana:password@%s/api/ruler/grafana/api/v1/rules/default/arulegroup", grafanaListedAddr)
			req, err := http.NewRequest(http.MethodDelete, u, nil)
			require.NoError(t, err)
			resp, err := client.Do(req)
			require.NoError(t, err)
			t.Cleanup(func() {
				err := resp.Body.Close()
				require.NoError(t, err)
			})
			b, err := ioutil.ReadAll(resp.Body)
			require.NoError(t, err)

			require.Equal(t, http.StatusAccepted, resp.StatusCode)
			require.JSONEq(t, `{"message":"rule group deleted"}`, string(b))
		})
	}
}

<<<<<<< HEAD
func TestAlertmanagerStatus(t *testing.T) {
	// Setup Grafana and its Database
	dir, path := testinfra.CreateGrafDir(t, testinfra.GrafanaOpts{
		EnableFeatureToggles: []string{"ngalert"},
	})
	store := testinfra.SetUpDatabase(t, dir)
	grafanaListedAddr := testinfra.StartGrafana(t, dir, path, store)

	// Get the Alertmanager current status.
	{
		alertsURL := fmt.Sprintf("http://%s/api/alertmanager/grafana/api/v2/status", grafanaListedAddr)
		// nolint:gosec
		resp, err := http.Get(alertsURL)
=======
func TestQuota(t *testing.T) {
	// Setup Grafana and its Database
	dir, path := testinfra.CreateGrafDir(t, testinfra.GrafanaOpts{
		EnableFeatureToggles: []string{"ngalert"},
		EnableQuota:          true,
		DisableAnonymous:     true,
	})

	store := testinfra.SetUpDatabase(t, dir)
	// override bus to get the GetSignedInUserQuery handler
	store.Bus = bus.GetBus()
	grafanaListedAddr := testinfra.StartGrafana(t, dir, path, store)

	// Create the namespace we'll save our alerts to.
	_, err := createFolder(t, store, 0, "default")
	require.NoError(t, err)

	// Create a user to make authenticated requests
	require.NoError(t, createUser(t, store, models.ROLE_EDITOR, "grafana", "password"))

	interval, err := model.ParseDuration("1m")
	require.NoError(t, err)

	// check quota limits
	t.Run("when quota limit exceed", func(t *testing.T) {
		// get existing org quota
		query := models.GetOrgQuotaByTargetQuery{OrgId: 1, Target: "alert_rule"}
		err = sqlstore.GetOrgQuotaByTarget(&query)
		require.NoError(t, err)
		used := query.Result.Used
		limit := query.Result.Limit

		// set org quota limit to equal used
		orgCmd := models.UpdateOrgQuotaCmd{
			OrgId:  1,
			Target: "alert_rule",
			Limit:  used,
		}
		err := sqlstore.UpdateOrgQuota(&orgCmd)
		require.NoError(t, err)

		t.Cleanup(func() {
			// reset org quota to original value
			orgCmd := models.UpdateOrgQuotaCmd{
				OrgId:  1,
				Target: "alert_rule",
				Limit:  limit,
			}
			err := sqlstore.UpdateOrgQuota(&orgCmd)
			require.NoError(t, err)
		})

		// try to create an alert rule
		rules := apimodels.PostableRuleGroupConfig{
			Name:     "arulegroup",
			Interval: interval,
			Rules: []apimodels.PostableExtendedRuleNode{
				{
					GrafanaManagedAlert: &apimodels.PostableGrafanaRule{
						Title:     "One more alert rule",
						Condition: "A",
						Data: []ngmodels.AlertQuery{
							{
								RefID: "A",
								RelativeTimeRange: ngmodels.RelativeTimeRange{
									From: ngmodels.Duration(time.Duration(5) * time.Hour),
									To:   ngmodels.Duration(time.Duration(3) * time.Hour),
								},
								Model: json.RawMessage(`{
									"datasourceUid": "-100",
									"type": "math",
									"expression": "2 + 3 > 1"
									}`),
							},
						},
					},
				},
			},
		}
		buf := bytes.Buffer{}
		enc := json.NewEncoder(&buf)
		err = enc.Encode(&rules)
		require.NoError(t, err)

		u := fmt.Sprintf("http://grafana:password@%s/api/ruler/grafana/api/v1/rules/default", grafanaListedAddr)
		// nolint:gosec
		resp, err := http.Post(u, "application/json", &buf)
>>>>>>> 8278c7bf
		require.NoError(t, err)
		t.Cleanup(func() {
			err := resp.Body.Close()
			require.NoError(t, err)
		})
		b, err := ioutil.ReadAll(resp.Body)
		require.NoError(t, err)
<<<<<<< HEAD
		fmt.Println(string(b))
		require.Equal(t, 200, resp.StatusCode)
		require.JSONEq(t, `
{
	"cluster": {
		"peers": [],
		"status": "disabled"
	},
	"config": {
		"route": {
			"receiver": "grafana-default-email"
		},
		"templates": null,
		"receivers": [{
			"name": "grafana-default-email",
			"grafana_managed_receiver_configs": [{
				"uid": "",
				"name": "email receiver",
				"type": "email",
				"sendReminder": false,
				"disableResolveMessage": false,
				"frequency": "",
				"isDefault": true,
				"settings": {
					"addresses": "\u003cexample@email.com\u003e"
				},
				"secureSettings": null,
				"Result": null
			}]
		}]
	},
	"uptime": null,
	"versionInfo": {
		"branch": "N/A",
		"buildDate": "N/A",
		"buildUser": "N/A",
		"goVersion": "N/A",
		"revision": "N/A",
		"version": "N/A"
	}
}
`, string(b))
=======

		assert.Equal(t, http.StatusForbidden, resp.StatusCode)
		require.JSONEq(t, `{"message":"quota reached"}`, string(b))
	})
}

func TestEval(t *testing.T) {
	// Setup Grafana and its Database
	dir, path := testinfra.CreateGrafDir(t, testinfra.GrafanaOpts{
		EnableFeatureToggles: []string{"ngalert"},
		EnableQuota:          true,
		DisableAnonymous:     true,
	})

	store := testinfra.SetUpDatabase(t, dir)
	// override bus to get the GetSignedInUserQuery handler
	store.Bus = bus.GetBus()
	grafanaListedAddr := testinfra.StartGrafana(t, dir, path, store)

	require.NoError(t, createUser(t, store, models.ROLE_EDITOR, "grafana", "password"))

	// Create the namespace we'll save our alerts to.
	_, err := createFolder(t, store, 0, "default")
	require.NoError(t, err)

	// test eval conditions
	testCases := []struct {
		desc               string
		payload            string
		expectedStatusCode int
		expectedResponse   string
	}{
		{
			desc: "alerting condition",
			payload: `
			{
				"grafana_condition": {
				"condition": "A",
				"data": [
					{
						"refId": "A",
						"relativeTimeRange": {
							"from": 18000,
							"to": 10800
						},
						"datasourceUid":"-100",
						"model": {
							"type":"math",
							"expression":"1 < 2"
						}
					}
				],
				"now": "2021-04-11T14:38:14Z"
				}
			}
			`,
			expectedStatusCode: http.StatusOK,
			expectedResponse: `{
			"instances": [
			  {
				"schema": {
				  "name": "evaluation results",
				  "fields": [
					{
					  "name": "State",
					  "type": "string",
					  "typeInfo": {
						"frame": "string"
					  }
					},
					{
					  "name": "Info",
					  "type": "string",
					  "typeInfo": {
					    "frame": "string"
					  }
					}
				  ]
				},
				"data": {
				  "values": [
					[
					  "Alerting"
					],
					[
					  ""
					]
				  ]
				}
			  }
			]
		  }`,
		},
		{
			desc: "normal condition",
			payload: `
			{
				"grafana_condition": {
				"condition": "A",
				"data": [
					{
						"refId": "A",
						"relativeTimeRange": {
							"from": 18000,
							"to": 10800
						},
						"datasourceUid": "-100",
						"model": {
							"type":"math",
							"expression":"1 > 2"
						}
					}
				],
				"now": "2021-04-11T14:38:14Z"
				}
			}
			`,
			expectedStatusCode: http.StatusOK,
			expectedResponse: `{
			"instances": [
			  {
				"schema": {
				  "name": "evaluation results",
				  "fields": [
					{
					  "name": "State",
					  "type": "string",
					  "typeInfo": {
						"frame": "string"
					  }
					},
					{
					  "name": "Info",
					  "type": "string",
					  "typeInfo": {
					    "frame": "string"
					  }
					}
				  ]
				},
				"data": {
				  "values": [
					[
					  "Normal"
					],
					[
					  ""
					]
				  ]
				}
			  }
			]
		  }`,
		},
		{
			desc: "condition not found in any query or expression",
			payload: `
			{
				"grafana_condition": {
				"condition": "B",
				"data": [
					{
						"refId": "A",
						"relativeTimeRange": {
							"from": 18000,
							"to": 10800
						},
						"datasourceUid": "-100",
						"model": {
							"type":"math",
							"expression":"1 > 2"
						}
					}
				],
				"now": "2021-04-11T14:38:14Z"
				}
			}
			`,
			expectedStatusCode: http.StatusBadRequest,
			expectedResponse:   `{"error":"condition B not found in any query or expression: it should be one of: [A]","message":"invalid condition"}`,
		},
		{
			desc: "unknown query datasource",
			payload: `
			{
				"grafana_condition": {
				"condition": "A",
				"data": [
					{
						"refId": "A",
						"relativeTimeRange": {
							"from": 18000,
							"to": 10800
						},
						"datasourceUid": "unknown",
						"model": {
						}
					}
				],
				"now": "2021-04-11T14:38:14Z"
				}
			}
			`,
			expectedStatusCode: http.StatusBadRequest,
			expectedResponse:   `{"error":"invalid query A: data source not found: unknown","message":"invalid condition"}`,
		},
	}

	for _, tc := range testCases {
		t.Run(tc.desc, func(t *testing.T) {
			u := fmt.Sprintf("http://grafana:password@%s/api/v1/rule/test/grafana", grafanaListedAddr)
			r := strings.NewReader(tc.payload)
			// nolint:gosec
			resp, err := http.Post(u, "application/json", r)
			require.NoError(t, err)
			t.Cleanup(func() {
				err := resp.Body.Close()
				require.NoError(t, err)
			})
			b, err := ioutil.ReadAll(resp.Body)
			require.NoError(t, err)

			assert.Equal(t, tc.expectedStatusCode, resp.StatusCode)
			require.JSONEq(t, tc.expectedResponse, string(b))
		})
	}

	// test eval queries and expressions
	testCases = []struct {
		desc               string
		payload            string
		expectedStatusCode int
		expectedResponse   string
	}{
		{
			desc: "alerting condition",
			payload: `
			{
				"data": [
						{
							"refId": "A",
							"relativeTimeRange": {
								"from": 18000,
								"to": 10800
							},
							"datasourceUid": "-100",
							"model": {
								"type":"math",
								"expression":"1 < 2"
							}
						}
					],
				"now": "2021-04-11T14:38:14Z"
			}
			`,
			expectedStatusCode: http.StatusOK,
			expectedResponse: `{
				"results": {
				  "A": {
					"frames": [
					  {
						"schema": {
						  "refId": "A",
						  "fields": [
							{
							  "name": "A",
							  "type": "number",
							  "typeInfo": {
								"frame": "float64",
								"nullable": true
							  }
							}
						  ]
						},
						"data": {
						  "values": [
							[
							  1
							]
						  ]
						}
					  }
					]
				  }
				}
			}`,
		},
		{
			desc: "normal condition",
			payload: `
			{
				"data": [
						{
							"refId": "A",
							"relativeTimeRange": {
								"from": 18000,
								"to": 10800
							},
							"datasourceUid": "-100",
							"model": {
								"type":"math",
								"expression":"1 > 2"
							}
						}
					],
				"now": "2021-04-11T14:38:14Z"
			}
			`,
			expectedStatusCode: http.StatusOK,
			expectedResponse: `{
				"results": {
				  "A": {
					"frames": [
					  {
						"schema": {
						  "refId": "A",
						  "fields": [
							{
							  "name": "A",
							  "type": "number",
							  "typeInfo": {
								"frame": "float64",
								"nullable": true
							  }
							}
						  ]
						},
						"data": {
						  "values": [
							[
							  0
							]
						  ]
						}
					  }
					]
				  }
				}
			}`,
		},
		{
			desc: "unknown query datasource",
			payload: `
			{
				"data": [
						{
							"refId": "A",
							"relativeTimeRange": {
								"from": 18000,
								"to": 10800
							},
							"datasourceUid": "unknown",
							"model": {
							}
						}
					],
				"now": "2021-04-11T14:38:14Z"
			}
			`,
			expectedStatusCode: http.StatusBadRequest,
			expectedResponse:   `{"error":"invalid query A: data source not found: unknown","message":"invalid queries or expressions"}`,
		},
	}

	for _, tc := range testCases {
		t.Run(tc.desc, func(t *testing.T) {
			u := fmt.Sprintf("http://grafana:password@%s/api/v1/eval", grafanaListedAddr)
			r := strings.NewReader(tc.payload)
			// nolint:gosec
			resp, err := http.Post(u, "application/json", r)
			require.NoError(t, err)
			t.Cleanup(func() {
				err := resp.Body.Close()
				require.NoError(t, err)
			})
			b, err := ioutil.ReadAll(resp.Body)
			require.NoError(t, err)

			assert.Equal(t, tc.expectedStatusCode, resp.StatusCode)
			require.JSONEq(t, tc.expectedResponse, string(b))
		})
>>>>>>> 8278c7bf
	}
}

// createFolder creates a folder for storing our alerts under. Grafana uses folders as a replacement for alert namespaces to match its permission model.
// We use the dashboard command using IsFolder = true to tell it's a folder, it takes the dashboard as the name of the folder.
func createFolder(t *testing.T, store *sqlstore.SQLStore, folderID int64, folderName string) (string, error) {
	t.Helper()

	cmd := models.SaveDashboardCommand{
		OrgId:    1, // default organisation
		FolderId: folderID,
		IsFolder: true,
		Dashboard: simplejson.NewFromAny(map[string]interface{}{
			"title": folderName,
		}),
	}
	f, err := store.SaveDashboard(cmd)

	if err != nil {
		return "", err
	}

	return f.Uid, nil
}

// rulesNamespaceWithoutVariableValues takes a apimodels.NamespaceConfigResponse JSON-based input and makes the dynamic fields static e.g. uid, dates, etc.
// it returns a map of the modified rule UIDs with the namespace,rule_group as a key
func rulesNamespaceWithoutVariableValues(t *testing.T, b []byte) (string, map[string][]string) {
	t.Helper()

	var r apimodels.NamespaceConfigResponse
	require.NoError(t, json.Unmarshal(b, &r))
	// create a map holding the created rule UIDs per namespace/group
	m := make(map[string][]string)
	for namespace, nodes := range r {
		for _, node := range nodes {
			compositeKey := strings.Join([]string{namespace, node.Name}, ",")
			_, ok := m[compositeKey]
			if !ok {
				m[compositeKey] = make([]string, 0, len(node.Rules))
			}
			for _, rule := range node.Rules {
				m[compositeKey] = append(m[compositeKey], rule.GrafanaManagedAlert.UID)
				rule.GrafanaManagedAlert.UID = "uid"
				rule.GrafanaManagedAlert.NamespaceUID = "nsuid"
				rule.GrafanaManagedAlert.Updated = time.Date(2021, time.Month(2), 21, 1, 10, 30, 0, time.UTC)
			}
		}
	}

	json, err := json.Marshal(&r)
	require.NoError(t, err)
	return string(json), m
}

func createUser(t *testing.T, store *sqlstore.SQLStore, role models.RoleType, username, password string) error {
	t.Helper()

	cmd := models.CreateUserCommand{
		Login:          username,
		Password:       password,
		DefaultOrgRole: string(role),
	}
	_, err := store.CreateUser(context.Background(), cmd)
	return err
}

func getLongString(t *testing.T, n int) string {
	t.Helper()

	b := make([]rune, n)
	for i := range b {
		b[i] = 'a'
	}
	return string(b)
}<|MERGE_RESOLUTION|>--- conflicted
+++ resolved
@@ -1434,7 +1434,6 @@
 	}
 }
 
-<<<<<<< HEAD
 func TestAlertmanagerStatus(t *testing.T) {
 	// Setup Grafana and its Database
 	dir, path := testinfra.CreateGrafDir(t, testinfra.GrafanaOpts{
@@ -1448,7 +1447,53 @@
 		alertsURL := fmt.Sprintf("http://%s/api/alertmanager/grafana/api/v2/status", grafanaListedAddr)
 		// nolint:gosec
 		resp, err := http.Get(alertsURL)
-=======
+		require.NoError(t, err)
+		t.Cleanup(func() {
+			err := resp.Body.Close()
+			require.NoError(t, err)
+		})
+		b, err := ioutil.ReadAll(resp.Body)
+		require.NoError(t, err)
+		require.Equal(t, 200, resp.StatusCode)
+		require.JSONEq(t, `
+{
+	"cluster": {
+		"peers": [],
+		"status": "disabled"
+	},
+	"config": {
+		"route": {
+			"receiver": "grafana-default-email"
+		},
+		"templates": null,
+		"receivers": [{
+			"name": "grafana-default-email",
+			"grafana_managed_receiver_configs": [{
+				"uid": "",
+				"name": "email receiver",
+				"type": "email",
+				"disableResolveMessage": false,
+				"settings": {
+					"addresses": "\u003cexample@email.com\u003e"
+				},
+				"secureSettings": null
+			}]
+		}]
+	},
+	"uptime": null,
+	"versionInfo": {
+		"branch": "N/A",
+		"buildDate": "N/A",
+		"buildUser": "N/A",
+		"goVersion": "N/A",
+		"revision": "N/A",
+		"version": "N/A"
+	}
+}
+`, string(b))
+	}
+}
+
 func TestQuota(t *testing.T) {
 	// Setup Grafana and its Database
 	dir, path := testinfra.CreateGrafDir(t, testinfra.GrafanaOpts{
@@ -1536,7 +1581,6 @@
 		u := fmt.Sprintf("http://grafana:password@%s/api/ruler/grafana/api/v1/rules/default", grafanaListedAddr)
 		// nolint:gosec
 		resp, err := http.Post(u, "application/json", &buf)
->>>>>>> 8278c7bf
 		require.NoError(t, err)
 		t.Cleanup(func() {
 			err := resp.Body.Close()
@@ -1544,51 +1588,6 @@
 		})
 		b, err := ioutil.ReadAll(resp.Body)
 		require.NoError(t, err)
-<<<<<<< HEAD
-		fmt.Println(string(b))
-		require.Equal(t, 200, resp.StatusCode)
-		require.JSONEq(t, `
-{
-	"cluster": {
-		"peers": [],
-		"status": "disabled"
-	},
-	"config": {
-		"route": {
-			"receiver": "grafana-default-email"
-		},
-		"templates": null,
-		"receivers": [{
-			"name": "grafana-default-email",
-			"grafana_managed_receiver_configs": [{
-				"uid": "",
-				"name": "email receiver",
-				"type": "email",
-				"sendReminder": false,
-				"disableResolveMessage": false,
-				"frequency": "",
-				"isDefault": true,
-				"settings": {
-					"addresses": "\u003cexample@email.com\u003e"
-				},
-				"secureSettings": null,
-				"Result": null
-			}]
-		}]
-	},
-	"uptime": null,
-	"versionInfo": {
-		"branch": "N/A",
-		"buildDate": "N/A",
-		"buildUser": "N/A",
-		"goVersion": "N/A",
-		"revision": "N/A",
-		"version": "N/A"
-	}
-}
-`, string(b))
-=======
-
 		assert.Equal(t, http.StatusForbidden, resp.StatusCode)
 		require.JSONEq(t, `{"message":"quota reached"}`, string(b))
 	})
@@ -1969,7 +1968,6 @@
 			assert.Equal(t, tc.expectedStatusCode, resp.StatusCode)
 			require.JSONEq(t, tc.expectedResponse, string(b))
 		})
->>>>>>> 8278c7bf
 	}
 }
 
