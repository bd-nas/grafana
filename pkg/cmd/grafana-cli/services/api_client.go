package services

import (
	"bufio"
	"crypto/sha256"
	"encoding/json"
	"errors"
	"fmt"
	"io"
	"io/ioutil"
	"net/http"
	"net/url"
	"os"
	"path"
	"runtime"

	"github.com/grafana/grafana/pkg/cmd/grafana-cli/logger"
	"github.com/grafana/grafana/pkg/cmd/grafana-cli/models"
	"github.com/grafana/grafana/pkg/util/errutil"
)

type GrafanaComClient struct {
	retryCount int
}

func (client *GrafanaComClient) GetPlugin(pluginID, repoURL string) (models.Plugin, error) {
	logger.Debugf("Getting plugin metadata from %v, plugin ID: %v", repoURL, pluginID)
	body, err := sendRequestGetBytes(HttpClient, repoURL, "repo", pluginID)
	if err != nil {
		if errors.Is(err, ErrNotFoundError) {
			return models.Plugin{}, errutil.Wrap("failed to find requested plugin, check if the plugin ID is correct", err)
		}
		return models.Plugin{}, errutil.Wrap("failed to send request", err)
	}

	var data models.Plugin
	if err := json.Unmarshal(body, &data); err != nil {
		logger.Error("Failed to unmarshal plugin repo response:", err)
		return models.Plugin{}, err
	}

	return data, nil
}

func (client *GrafanaComClient) DownloadFile(pluginName string, tmpFile *os.File, url string, checksum string) (err error) {
	// Try handling URL as a local file path first
	if _, err := os.Stat(url); err == nil {
		// We can ignore this gosec G304 warning since `url` stems from command line flag "pluginUrl". If the
		// user shouldn't be able to read the file, it should be handled through filesystem permissions.
		// nolint:gosec
		f, err := os.Open(url)
		if err != nil {
			return errutil.Wrap("failed to read plugin archive", err)
		}
		_, err = io.Copy(tmpFile, f)
		if err != nil {
			return errutil.Wrap("failed to copy plugin archive", err)
		}
		return nil
	}

	client.retryCount = 0

	defer func() {
		if r := recover(); r != nil {
			client.retryCount++
			if client.retryCount < 3 {
				logger.Info("Failed downloading. Will retry once.")
				err = tmpFile.Truncate(0)
				if err != nil {
					return
				}
				_, err = tmpFile.Seek(0, 0)
				if err != nil {
					return
				}
				err = client.DownloadFile(pluginName, tmpFile, url, checksum)
			} else {
				client.retryCount = 0
				failure := fmt.Sprintf("%v", r)
				if failure == "runtime error: makeslice: len out of range" {
					err = fmt.Errorf("corrupt HTTP response from source, please try again")
				} else {
					panic(r)
				}
			}
		}
	}()

	// Using no timeout here as some plugins can be bigger and smaller timeout would prevent to download a plugin on
	// slow network. As this is CLI operation hanging is not a big of an issue as user can just abort.
	bodyReader, err := sendRequest(HttpClientNoTimeout, url)
	if err != nil {
		return errutil.Wrap("failed to send request", err)
	}
	defer func() {
		if err := bodyReader.Close(); err != nil {
			logger.Warn("Failed to close body", "err", err)
		}
	}()

	w := bufio.NewWriter(tmpFile)
	h := sha256.New()
	if _, err = io.Copy(w, io.TeeReader(bodyReader, h)); err != nil {
<<<<<<< HEAD
		return errutil.Wrap("failed to compute MD5 checksum", err)
=======
		return errutil.Wrap("failed to compute SHA256 checksum", err)
>>>>>>> 52f79c36
	}
	if err := w.Flush(); err != nil {
		return fmt.Errorf("failed to write to %q: %w", tmpFile.Name(), err)
	}
	if len(checksum) > 0 && checksum != fmt.Sprintf("%x", h.Sum(nil)) {
		return fmt.Errorf("expected SHA256 checksum does not match the downloaded archive - please contact security@grafana.com")
	}

	return nil
}

func (client *GrafanaComClient) ListAllPlugins(repoURL string) (models.PluginRepo, error) {
	body, err := sendRequestGetBytes(HttpClient, repoURL, "repo")

	if err != nil {
		logger.Error("Failed to send request", "error", err)
		return models.PluginRepo{}, errutil.Wrap("Failed to send request", err)
	}

	var data models.PluginRepo
	err = json.Unmarshal(body, &data)
	if err != nil {
		logger.Error("Failed to unmarshal plugin repo response", "error", err)
		return models.PluginRepo{}, err
	}

	return data, nil
}

func sendRequestGetBytes(client http.Client, repoURL string, subPaths ...string) ([]byte, error) {
	bodyReader, err := sendRequest(client, repoURL, subPaths...)
	if err != nil {
		return []byte{}, err
	}
	defer func() {
		if err := bodyReader.Close(); err != nil {
			logger.Warn("Failed to close stream", "err", err)
		}
	}()
	return ioutil.ReadAll(bodyReader)
}

func sendRequest(client http.Client, repoURL string, subPaths ...string) (io.ReadCloser, error) {
	u, err := url.Parse(repoURL)
	if err != nil {
		return nil, err
	}

	for _, v := range subPaths {
		u.Path = path.Join(u.Path, v)
	}

	req, err := http.NewRequest(http.MethodGet, u.String(), nil)
	if err != nil {
		return nil, err
	}

	req.Header.Set("grafana-version", grafanaVersion)
	req.Header.Set("grafana-os", runtime.GOOS)
	req.Header.Set("grafana-arch", runtime.GOARCH)
	req.Header.Set("User-Agent", "grafana "+grafanaVersion)

	res, err := client.Do(req)
	if err != nil {
		return nil, err
	}

	return handleResponse(res)
}

func handleResponse(res *http.Response) (io.ReadCloser, error) {
	if res.StatusCode == 404 {
		return nil, ErrNotFoundError
	}

	if res.StatusCode/100 != 2 && res.StatusCode/100 != 4 {
		return nil, fmt.Errorf("API returned invalid status: %s", res.Status)
	}

	if res.StatusCode/100 == 4 {
		body, err := ioutil.ReadAll(res.Body)
		defer func() {
			if err := res.Body.Close(); err != nil {
				logger.Warn("Failed to close response body", "err", err)
			}
		}()
		if err != nil || len(body) == 0 {
			return nil, &BadRequestError{Status: res.Status}
		}
		var message string
		var jsonBody map[string]string
		err = json.Unmarshal(body, &jsonBody)
		if err != nil || len(jsonBody["message"]) == 0 {
			message = string(body)
		} else {
			message = jsonBody["message"]
		}
		return nil, &BadRequestError{Status: res.Status, Message: message}
	}

	return res.Body, nil
}<|MERGE_RESOLUTION|>--- conflicted
+++ resolved
@@ -102,11 +102,7 @@
 	w := bufio.NewWriter(tmpFile)
 	h := sha256.New()
 	if _, err = io.Copy(w, io.TeeReader(bodyReader, h)); err != nil {
-<<<<<<< HEAD
-		return errutil.Wrap("failed to compute MD5 checksum", err)
-=======
 		return errutil.Wrap("failed to compute SHA256 checksum", err)
->>>>>>> 52f79c36
 	}
 	if err := w.Flush(); err != nil {
 		return fmt.Errorf("failed to write to %q: %w", tmpFile.Name(), err)
