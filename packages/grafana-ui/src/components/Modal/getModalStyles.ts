import { css } from '@emotion/css';
import { GrafanaTheme2 } from '@grafana/data';
import { stylesFactory } from '../../themes';

export const getModalStyles = stylesFactory((theme: GrafanaTheme2) => {
  const borderRadius = theme.shape.borderRadius(1);

  return {
    modal: css`
      position: fixed;
<<<<<<< HEAD
      background: ${theme.colors.bodyBg};
      box-shadow: 0 0 20px ${theme.colors.dropdownShadow};
=======
      z-index: ${theme.zIndex.modal};
      background: ${theme.colors.background.primary};
      box-shadow: ${theme.shadows.z3};
      border-radius: ${borderRadius};
      border: 1px solid ${theme.colors.border.weak};
>>>>>>> ff262ed3
      background-clip: padding-box;
      outline: none;
      width: 750px;
      max-width: 100%;
      left: 0;
      right: 0;
      margin-left: auto;
      margin-right: auto;
      top: 10%;
    `,
    modalBackdrop: css`
      position: fixed;
      top: 0;
      right: 0;
      bottom: 0;
      left: 0;
<<<<<<< HEAD
      background-color: ${backdropBackground};
      opacity: 0.7;
=======
      z-index: ${theme.zIndex.modalBackdrop};
      background-color: ${theme.components.overlay.background};
      backdrop-filter: blur(1px);
>>>>>>> ff262ed3
    `,
    modalHeader: css`
      label: modalHeader;
      display: flex;
      align-items: center;
      min-height: 42px;
      margin: ${theme.spacing(1, 2, 0, 2)};
    `,
    modalHeaderWithTabs: css`
      border-bottom: 1px solid ${theme.colors.border.weak};
    `,
    modalHeaderTitle: css`
      font-size: ${theme.typography.size.lg};
      margin: ${theme.spacing(0, 4, 0, 1)};
      display: flex;
      align-items: center;
      position: relative;
      top: 2px;
    `,
    modalHeaderIcon: css`
      margin-right: ${theme.spacing(2)};
      font-size: inherit;
      &:before {
        vertical-align: baseline;
      }
    `,
    modalHeaderClose: css`
      height: 100%;
      display: flex;
      align-items: center;
      color: ${theme.colors.text.secondary};
      flex-grow: 1;
      justify-content: flex-end;
    `,
    modalContent: css`
      padding: ${theme.spacing(3)};
      overflow: auto;
      width: 100%;
      max-height: calc(90vh - ${theme.spacing(4)});
    `,
    modalButtonRow: css`
      padding-top: ${theme.spacing(3)};
    `,
  };
});<|MERGE_RESOLUTION|>--- conflicted
+++ resolved
@@ -8,16 +8,11 @@
   return {
     modal: css`
       position: fixed;
-<<<<<<< HEAD
-      background: ${theme.colors.bodyBg};
-      box-shadow: 0 0 20px ${theme.colors.dropdownShadow};
-=======
       z-index: ${theme.zIndex.modal};
       background: ${theme.colors.background.primary};
       box-shadow: ${theme.shadows.z3};
       border-radius: ${borderRadius};
       border: 1px solid ${theme.colors.border.weak};
->>>>>>> ff262ed3
       background-clip: padding-box;
       outline: none;
       width: 750px;
@@ -34,14 +29,8 @@
       right: 0;
       bottom: 0;
       left: 0;
-<<<<<<< HEAD
-      background-color: ${backdropBackground};
-      opacity: 0.7;
-=======
-      z-index: ${theme.zIndex.modalBackdrop};
       background-color: ${theme.components.overlay.background};
       backdrop-filter: blur(1px);
->>>>>>> ff262ed3
     `,
     modalHeader: css`
       label: modalHeader;
