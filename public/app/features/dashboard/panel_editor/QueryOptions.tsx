--- conflicted
+++ resolved
@@ -5,22 +5,12 @@
 import { isValidTimeSpan } from 'app/core/utils/rangeutil';
 
 // Components
-<<<<<<< HEAD
-import { Switch, InputStatus, Input } from '@grafana/ui';
-=======
 import { DataSourceSelectItem, EventsWithValidation, Input, InputStatus, Switch, ValidationEvents } from '@grafana/ui';
->>>>>>> e5d84f8c
 import { DataSourceOption } from './DataSourceOption';
 import { FormLabel } from '@grafana/ui';
 
 // Types
-<<<<<<< HEAD
-import { PanelModel } from '../state/PanelModel';
-import { DataSourceSelectItem, ValidationEvents } from '@grafana/ui/src/types';
-import { EventsWithValidation } from '@grafana/ui/src/utils/validate';
-=======
 import { PanelModel } from '../state';
->>>>>>> e5d84f8c
 
 const timeRangeValidationEvents: ValidationEvents = {
   [EventsWithValidation.onBlur]: [
