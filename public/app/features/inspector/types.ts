--- conflicted
+++ resolved
@@ -5,9 +5,6 @@
   Stats = 'stats',
   JSON = 'json',
   Query = 'query',
-<<<<<<< HEAD
+  Actions = 'actions', // ALPHA!
   Share = 'share',
-=======
-  Actions = 'actions', // ALPHA!
->>>>>>> 6d78f928
 }